--- conflicted
+++ resolved
@@ -78,13 +78,7 @@
 	</div> <!-- /content-wrapper -->
 {% endblock %}
 ```	
-<<<<<<< HEAD
-Let's explain some concepts.
 
-	{% extends "base.html" %}
-	
-This means that **single.html** is using **base.html** as its parent template. That's why you don't see any ```<head>```, ```<header>```, or ```<footer>``` tags
-=======
 ### This is the fun part. 
 
 	<h1 class="article-h1">{{post.post_title}}</h1>
@@ -109,5 +103,4 @@
 
 	{% block content %}
 	
-If you were to peak into **base.html** you would see a matching set of ```{% block content %} / {% endblock %}``` tags. **single.html** is replacing the content of base's {% block content %} with its own.
->>>>>>> c73c874e
+If you were to peak into **base.html** you would see a matching set of ```{% block content %} / {% endblock %}``` tags. **single.html** is replacing the content of base's {% block content %} with its own.