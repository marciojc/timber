--- conflicted
+++ resolved
@@ -80,17 +80,6 @@
     {{ post.thumbnail.src|retina(4) }} 4x">
 ```
 
-<<<<<<< HEAD
-=======
-This can be used in conjunction with other filters, so for example:
-
-```twig
-<img src="{{ post.thumbnail.src|resize(400, 300) }}" srcset="{{ post.thumbnail.src|resize(400, 300)|retina(1) }} 1x,
-    {{ post.thumbnail.src|resize(400, 300)|retina(2) }}  2x,
-    {{ post.thumbnail.src|resize(400, 300)|retina(3) }}  3x,
-    {{ post.thumbnail.src|resize(400, 300)|retina(4) }}  4x">
-```
-
 ## Using WebP images
 
 ```twig
@@ -101,7 +90,6 @@
 </picture>
 ```
 
->>>>>>> 112e0b9a
 ## Using images in custom fields
 
 Let’s say you're using a custom field plugin (like the amazing [Advanced Custom Fields](http://www.advancedcustomfields.com/)). You can use the resulting images in your Twig templates very easily.
