--- conflicted
+++ resolved
@@ -110,17 +110,7 @@
 
 ```php
 <?php
-<<<<<<< HEAD
-/* functions.php */
 
-add_filter('timber/twig', 'add_to_twig');
-
-function add_to_twig($twig) {
-	/* this is where you can add your own functions to twig */
-	$twig->addExtension(new Twig_Extension_StringLoader());
-	$twig->addFilter(new \Twig\TwigFilter('whatever', 'my_whatever'));
-	return $twig;
-=======
 add_filter( 'timber/twig', 'add_to_twig' );
 
 /**
@@ -140,7 +130,6 @@
     } ) );
     
     return $twig;
->>>>>>> a85f4b6c
 }
 
 function whateverify( $text ) {
