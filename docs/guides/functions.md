--- conflicted
+++ resolved
@@ -62,14 +62,6 @@
 /**
  * My custom Twig functionality.
  *
-<<<<<<< HEAD
- * @param Twig\Environment $twig
- * @return $twig
- */
-add_filter( 'timber/twig', function( new \Twig\Environment $twig ) {
-	$twig->addFunction( new Timber\Twig_Function( 'edit_post_link', 'edit_post_link' ) );
-	return $twig;
-=======
  * @param \Twig\Environment $twig
  * @return \Twig\Environment
  */
@@ -78,7 +70,6 @@
     $twig->addFunction( new Timber\Twig_Function( 'edit_post_link', 'edit_post_link' ) );
     
     return $twig;
->>>>>>> a85f4b6c
 } );
 ```
 
