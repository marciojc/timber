<?php

	class TestTimberTwig extends Timber_UnitTestCase {

		function tearDown() {
			$lang_dir = get_stylesheet_directory().'/languages';
			if (file_exists($lang_dir.'/en_US.po' )) {
				unlink($lang_dir.'/en_US.po');
			}
			if (file_exists($lang_dir.'/en_US.mo' )) {
				unlink($lang_dir.'/en_US.mo');
			}
		}

		function installTranlsationFiles( $lang_dir ) {
			if( !is_dir($lang_dir) ) {
				mkdir($lang_dir , 0777, true);
			}
			copy( __DIR__.'/assets/languages/en_US.po', $lang_dir.'/en_US.po' );
			copy( __DIR__.'/assets/languages/en_US.mo', $lang_dir.'/en_US.mo' );
			return true;
		}

		function _setupTranslationFiles() {
			$lang_dir = get_stylesheet_directory().'/languages';

			if ( !file_exists($lang_dir.'/en_US.po') ) {
				$this->installTranlsationFiles($lang_dir);
			}

			$td = 'timber_test_theme';
			load_theme_textdomain($td, $lang_dir);

			return $td;
		}

		function testFormat() {
			$str = '{{ "I like %s and %s"|format(foo, "bar") }}';
			$return = Timber::compile_string($str, array('foo' => 'foo'));
			$this->assertEquals('I like foo and bar', $return);
		}

		function testTranslate() {
			$td = $this->_setupTranslationFiles();
			$str = "I like {{ __('thingy', '$td') }}";
			$return = Timber::compile_string($str, array('foo' => 'foo'));
			$this->assertEquals('I like Cheesy Poofs', $return);

			$str = "I like {{ __('doobie', '$td') }}";
			$return = Timber::compile_string($str, array('foo' => 'foo'));
			$this->assertEquals('I like doobie', $return);
		}

		function testTranslateAndFormat() {
			$td = $this->_setupTranslationFiles();

			$str = "You like {{__('%s', '$td')|format('thingy')}}";
			$return = Timber::compile_string($str);
			$this->assertEquals('You like thingy', $return);
			$str = "You like {{__('%s'|format('thingy'), '$td')}}";
			$return = Timber::compile_string($str);
			$this->assertEquals('You like Cheesy Poofs', $return);
		}

		function testDoAction(){
			global $action_tally;
			global $php_unit;
			$php_unit = $this;
			$action_tally = array();
			add_action('my_action_foo', function(){
				global $action_tally, $php_unit;
				$php_unit->assertTrue(true);
				$action_tally[] = 'my_action_foo';
				return 'foo';
			});
			add_action('my_action_args', function($bar){
				global $action_tally, $php_unit;
				$php_unit->assertEquals('bar', $bar);
				$action_tally[] = 'my_action_args';
				return 'foo';
			});
			add_action('timber_compile_done', function(){
				global $action_tally, $php_unit;
				$php_unit->assertContains('my_action_args', $action_tally);
				$php_unit->assertContains('my_action_foo', $action_tally);
			});
			$str = Timber::compile('assets/test-do-action.twig');
			$str = trim($str);
			$this->assertEquals('Stuff', $str);
		}

		function testDoActionContext(){
			global $php_unit;
			$php_unit = $this;
			global $action_context_tally;
			$action_context_tally = array();
			add_action('my_action_context_vars', function($foo, $bar, $context) {
				global $php_unit;
				$php_unit->assertEquals('foo', $foo);
				$php_unit->assertEquals('bar', $bar);
				$php_unit->assertEquals('Jaredz Post', $context['post']->post_title);
				global $action_context_tally;
				$action_context_tally[] = 'my_action_context_vars';
			}, 10, 3);

			add_action('my_action_context_var', function($foo, $context) {
				global $php_unit;
				$php_unit->assertEquals('foo', $foo);
				$php_unit->assertEquals('Jaredz Post', $context['post']->post_title);
				global $action_context_tally;
				$action_context_tally[] = 'my_action_context_vars';
			}, 10, 2);

			add_action('my_action_context', function($context){
				global $php_unit;
				$php_unit->assertEquals('Jaredz Post', $context['post']->post_title);
				global $action_context_tally;
				$action_context_tally[] = 'my_action_context';
			});

			add_action('timber_compile_done', function(){
				global $php_unit;
				global $action_context_tally;
				$php_unit->assertContains('my_action_context_vars', $action_context_tally);
				$php_unit->assertContains('my_action_context', $action_context_tally);
			});
			$post_id = $this->factory->post->create(array('post_title' => "Jaredz Post", 'post_content' => 'stuff to say'));
			$context['post'] = new TimberPost($post_id);
			$str = Timber::compile('assets/test-action-context.twig', $context);
			$this->assertEquals('Here: stuff to say', trim($str));
		}

		function testWordPressPasswordFilters(){
			$post_id = $this->factory->post->create(array('post_title' => 'My Private Post', 'post_password' => 'abc123'));
			$context = array();
			add_filter('protected_title_format', function($title){
				return 'Protected: '.$title;
			});
			$context['post'] = new TimberPost($post_id);
			if (post_password_required($post_id)){
				$this->assertTrue(true);
				$str = Timber::compile('assets/test-wp-filters.twig', $context);
				$this->assertEquals('Protected: My Private Post', trim($str));
			} else {
				$this->assertTrue(false, 'Something wrong with the post password reqd');
			}
		}

		function testToArrayWithString() {
			$thing = 'thing';
			$str = '{% for thing in things|array %}{{thing}}{% endfor %}';
			$this->assertEquals('thing', Timber::compile_string($str, array('things' => $thing)));
		}

		function testToArrayWithArray() {
			$thing = array('thing', 'thang');
			$str = '{% for thing in things|array %}{{thing}}{% endfor %}';
			$this->assertEquals('thingthang', Timber::compile_string($str, array('things' => $thing)));
		}

		function testTwigString() {
			$str = 'Foo';
			$arr = array('Bar', 'Quack');
			$twig = '{{string|join}}x{{array|join("x")}}';
			$this->assertEquals('FooxBarxQuack', trim(Timber::compile_string($twig, array('string' => $str, 'array' => $arr))));
		}

		function testFilterFunction() {
			$pid = $this->factory->post->create(array('post_title' => 'Foo'));
			$post = new TimberPost( $pid );
			$str = 'I am a {{post | get_class }}';
			$this->assertEquals('I am a Timber\Post', Timber::compile_string($str, array('post' => $post)));
		}

		function testFilterTruncate() {
			$gettysburg = 'Four score and seven years ago our fathers brought forth on this continent, a new nation, conceived in Liberty, and dedicated to the proposition that all men are created equal.';
			$str = Timber::compile_string("{{address | truncate(6)}}", array('address' => $gettysburg));
			$this->assertEquals('Four score and seven years ago&hellip;', $str);
		}

		function testFilterTrimCharacters() {
			$gettysburg = 'Four score and seven years ago our fathers brought forth on this continent, a new nation, conceived in Liberty, and dedicated to the proposition that all men are created equal.';
			$str = Timber::compile_string("{{content | excerpt_chars(100)}}", array('content' => $gettysburg));
			$this->assertEquals('Four score and seven years ago our fathers brought forth on this continent, a new nation, co&hellip;', $str);
		}

		function testSetSimple() {
			$result = Timber::compile('assets/set-simple.twig', array('foo' => 'bar'));
			$this->assertEquals('jiggy', trim($result));
		}

		function testEscUrl(){
			$url = 'http://example.com/Mr WordPress';
			$str = Timber::compile_string( "{{the_url | e('esc_url')}}", array( 'the_url' => $url ) );
			$this->assertEquals( 'http://example.com/Mr%20WordPress', $str );

		}

		function testWpKsesPost(){

			$evil_script = '<div foo="bar" src="bum">Foo</div><script>DoEvilThing();</script>';
			$str         = Timber::compile_string( "{{ evil_script | e('wp_kses_post') }}", array( 'evil_script' => $evil_script ) );
			$this->assertEquals( '<div>Foo</div>DoEvilThing();', $str );
		}

		function testEscHtml(){

			// Simple string
			$html = "The quick brown fox.";

			$str = Timber::compile_string( "{{text | e('esc_html')}}", array( 'text' => $html ) );

			$this->assertEquals( $html, $str );


			$escaped = "http://localhost/trunk/wp-login.php?action=logout&amp;_wpnonce=cd57d75985";

			$str = Timber::compile_string( "{{text | e('esc_html')}}", array( 'text' => 'http://localhost/trunk/wp-login.php?action=logout&_wpnonce=cd57d75985' ) );

			$this->assertEquals( $escaped, $str );

			// SQL query

			$escaped = "SELECT meta_key, meta_value FROM wp_trunk_sitemeta WHERE meta_key IN (&#039;site_name&#039;, &#039;siteurl&#039;, &#039;active_sitewide_plugins&#039;, &#039;_site_transient_timeout_theme_roots&#039;, &#039;_site_transient_theme_roots&#039;, &#039;site_admins&#039;, &#039;can_compress_scripts&#039;, &#039;global_terms_enabled&#039;) AND site_id = 1";

			$str = Timber::compile_string( "{{text | e('esc_html')}}", array( 'text' =>"SELECT meta_key, meta_value FROM wp_trunk_sitemeta WHERE meta_key IN ('site_name', 'siteurl', 'active_sitewide_plugins', '_site_transient_timeout_theme_roots', '_site_transient_theme_roots', 'site_admins', 'can_compress_scripts', 'global_terms_enabled') AND site_id = 1"));
			$this->assertEquals( $escaped, $str );

		}

		function testEscJs(){
			$escaped = 'foo &amp; bar &amp;baz; &nbsp;';
			$str = Timber::compile_string( "{{text | e('esc_js')}}", array( 'text' => 'foo & bar &baz; &nbsp;' ) );

			$this->assertEquals($escaped, $str);

			$escaped = "foo \\' bar \\' baz &#x26;";
			$str = Timber::compile_string( "{{text | e('esc_js')}}", array( 'text' => 'foo &#x27; bar &#39; baz &#x26;' ) );

			$this->assertEquals($escaped, $str);

		}

		/**
     	* @expectedException Twig_Error_Syntax
     	*/
		function testSetObject() {
			$pid = $this->factory->post->create(array('post_title' => 'Spaceballs'));
			$post = new TimberPost( $pid );
			$result = Timber::compile('assets/set-object.twig', array('post' => $post));
			$this->assertEquals('Spaceballs: may the schwartz be with you', trim($result));
		}

		function testTwigFunction() {
			$template = '{{bloginfo("name")}}';
			$result = Timber::compile_string($template);
			$this->assertEquals('Test Blog', $result);
		}

		function testAddToTwig() {
			add_filter('get_twig', function( $twig ) {
<<<<<<< HEAD
				$twig->addFilter( new \Twig\TwigFilter( 'foobar', function( $text ) {
=======
				$twig->addFilter( new Timber\Twig_Filter( 'foobar', function( $text ) {
>>>>>>> a85f4b6c
					return $text . 'foobar';
				}) );
				return $twig;
			});
			$str = Timber::compile_string('{{ "jared" | foobar }}');
			$this->assertEquals( 'jaredfoobar' , $str );
		}

		function testTimberTwigObjectFilter() {
			add_filter('timber/twig', function( $twig ) {
<<<<<<< HEAD
				$twig->addFilter( new \Twig\TwigFilter( 'quack', function( $text ) {
=======
				$twig->addFilter( new Timber\Twig_Filter( 'quack', function( $text ) {
>>>>>>> a85f4b6c
					return $text . ' Quack!';
				}) );
				return $twig;
			});
			$str = Timber::compile_string('{{ "jared" | quack }}');
			$this->assertEquals( 'jared Quack!' , $str );
		}

		function testTwigShortcode() {
			add_shortcode('my_shortcode', function( $atts, $content ) {
				return 'Jaredfoo';
			});
			$str = Timber::compile_string('{{shortcode("[my_shortcode]")}}');
			$this->assertEquals('Jaredfoo', $str);
		}

		function testTwigShortcodeWithContent() {
			add_shortcode('duck', function( $atts, $content ) {
				return $content . ' says quack!';
			});

			$str = Timber::compile_string('{{shortcode("[duck]Lauren[/duck]")}}');
			$this->assertEquals('Lauren says quack!', $str);

		}


	}<|MERGE_RESOLUTION|>--- conflicted
+++ resolved
@@ -259,11 +259,7 @@
 
 		function testAddToTwig() {
 			add_filter('get_twig', function( $twig ) {
-<<<<<<< HEAD
-				$twig->addFilter( new \Twig\TwigFilter( 'foobar', function( $text ) {
-=======
 				$twig->addFilter( new Timber\Twig_Filter( 'foobar', function( $text ) {
->>>>>>> a85f4b6c
 					return $text . 'foobar';
 				}) );
 				return $twig;
@@ -274,11 +270,7 @@
 
 		function testTimberTwigObjectFilter() {
 			add_filter('timber/twig', function( $twig ) {
-<<<<<<< HEAD
-				$twig->addFilter( new \Twig\TwigFilter( 'quack', function( $text ) {
-=======
 				$twig->addFilter( new Timber\Twig_Filter( 'quack', function( $text ) {
->>>>>>> a85f4b6c
 					return $text . ' Quack!';
 				}) );
 				return $twig;
