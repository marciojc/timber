<?php

	class TestTimberHelper extends Timber_UnitTestCase {

		function testPluckArray() {
			$arr = array();
			$arr[] = array('name' => 'Bill', 'number' => 42);
			$arr[] = array('name' => 'Barack', 'number' => 44);
			$arr[] = array('name' => 'Hillary', 'number' => 45);
			$names = \Timber\Helper::pluck($arr, 'name');
			$this->assertEquals(array('Bill', 'Barack', 'Hillary'), $names);
		}

		function testPluckArrayMissing() {
			$arr = array();
			$arr[] = array('name' => 'Bill', 'number' => 42);
			$arr[] = array('name' => 'Barack', 'number' => 44);
			$arr[] = array('name' => 'Hillary', 'number' => 45);
			$arr[] = array('name' => 'Donald');
			$names = \Timber\Helper::pluck($arr, 'number');
			$this->assertEquals(array(42, 44, 45), $names);
		}

		function testPluckObject() {
			$billy = new stdClass();
			$billy->name = 'Billy Corgan';
			$billy->instrument = 'guitar';
			$jimmy = new stdClass();
			$jimmy->name = 'Jimmy Chamberlin';
			$jimmy->instrument = 'drums';
			$pumpkins = array($billy, $jimmy);
			$instruments = \Timber\Helper::pluck($pumpkins, 'instrument');
			$this->assertEquals(array('guitar', 'drums'), $instruments);
		}

		function testPluckObjectWithMethod() {
			require_once(__DIR__.'/php/timber-post-subclass.php');
			$tps = new TimberPostSubclass();
			$jimmy = new stdClass();
			$jimmy->name = 'Jimmy';
			$pumpkins = array($tps, $jimmy);
			$bar = \Timber\Helper::pluck($pumpkins, 'foo');
			$this->assertEquals(array('bar'), $bar);
		}

		function testTrimCharacters() {
			$text    = "Sometimes you need to do such weird things like remove all comments from your project.";
			$trimmed = \Timber\TextHelper::trim_characters( $text, 20 );
			$this->assertEquals( "Sometimes yo&hellip;", $trimmed );
		}

		function testCloseTagsWithSelfClosingTags(){
			$p = '<p>My thing is this <hr>Whatever';
			$html = \Timber\TextHelper::close_tags($p);
			$this->assertEquals('<p>My thing is this <hr />Whatever</p>', $html);
		}

		function testCommentForm() {
			$post_id = $this->factory->post->create();
<<<<<<< HEAD
			$form = Timber\Helper::ob_function( 'comment_form', array( array(), $post_id ) );
=======
			global $post;
			$post = get_post($post_id);
			$form = TimberHelper::ob_function( 'comment_form', array( array(), $post_id ) );
>>>>>>> 09844d6c
			$form = trim($form);
			$this->assertStringStartsWith('<div id="respond"', $form);
		}

		function testWPTitle(){
        	//since we're testing with twentyfourteen -- need to remove its filters on wp_title
        	remove_all_filters('wp_title');
            remove_theme_support( 'title-tag' );
        	$this->assertEquals('', Timber\Helper::get_wp_title());
        }

        function testWPTitleSingle(){
        	//since we're testing with twentyfourteen -- need to remove its filters on wp_title
        	remove_all_filters('wp_title');
        	$post_id = $this->factory->post->create(array('post_title' => 'My New Post'));
        	$post = get_post($post_id);
            $this->go_to( site_url( '?p='.$post_id ) );
        	$this->assertEquals('My New Post', Timber\Helper::get_wp_title());
        }

		function testCloseTags() {
			$str = '<a href="http://wordpress.org">Hi!';
			$closed = Timber\TextHelper::close_tags($str);
			$this->assertEquals($str.'</a>', $closed);
		}

		function testArrayToObject(){
			$arr = array('jared' => 'super cool');
			$obj = Timber\Helper::array_to_object($arr);
			$this->assertEquals('super cool', $obj->jared);
		}

		function testArrayArrayToObject() {
			$arr = array('jared' => 'super cool', 'prefs' => array('food' => 'spicy', 'women' => 'spicier'));
			$obj = Timber\Helper::array_to_object($arr);
			$this->assertEquals('spicy', $obj->prefs->food);
		}

		function testGetObjectIndexByProperty(){
			$obj1 = new stdClass();
			$obj1->name = 'mark';
			$obj1->skill = 'acro yoga';
			$obj2 = new stdClass();
			$obj2->name = 'austin';
			$obj2->skill = 'cooking';
			$arr = array($obj1, $obj2);
			$index = Timber\Helper::get_object_index_by_property($arr, 'skill', 'cooking');
			$this->assertEquals(1, $index);
			$obj = Timber\Helper::get_object_by_property($arr, 'skill', 'cooking');
			$this->assertEquals('austin', $obj->name);
		}

		function testGetObjectByPropertyButNoMatch() {
			$obj1 = new stdClass();
			$obj1->name = 'mark';
			$obj1->skill = 'acro yoga';
			$arr = array($obj1);
			$result = Timber\Helper::get_object_by_property($arr, 'skill', 'cooking');
			$this->assertFalse($result);
		}

		function testGetArrayIndexByProperty(){
			$obj1 = array();
			$obj1['name'] = 'mark';
			$obj1['skill'] = 'acro yoga';
			$obj2 = array();
			$obj2['name'] = 'austin';
			$obj2['skill'] = 'cooking';
			$arr = array($obj1, $obj2);
			$index = \Timber\Helper::get_object_index_by_property($arr, 'skill', 'cooking');
			$this->assertEquals(1, $index);
			$this->assertFalse(\Timber\Helper::get_object_index_by_property('butts', 'skill', 'cooking'));
		}

		/**
     	 * @expectedException InvalidArgumentException
     	 */
		function testGetObjectByPropertyButNo() {
			$obj1 = new stdClass();
			$obj1->name = 'mark';
			$obj1->skill = 'acro yoga';
			$obj = Timber\Helper::get_object_by_property($obj1, 'skill', 'cooking');
		}

		function testTimers() {
			$start = Timber\Helper::start_timer();
			sleep(1);
			$end = Timber\Helper::stop_timer($start);
			$this->assertContains(' seconds.', $end);
			$time = str_replace(' seconds.', '', $end);
			$this->assertGreaterThan(1, $time);
		}

		function testArrayTruncate() {
			$arr = array('Buster', 'GOB', 'Michael', 'Lindsay');
			$arr = Timber\Helper::array_truncate($arr, 2);
			$this->assertContains('Buster', $arr);
			$this->assertEquals(2, count($arr));
			$this->assertFalse(in_array('Lindsay', $arr));
		}

		function testIsTrue() {
			$true = Timber\Helper::is_true('true');
			$this->assertTrue($true);
			$false = Timber\Helper::is_true('false');
			$this->assertFalse($false);
			$estelleGetty = Timber\Helper::is_true('Estelle Getty');
			$this->assertTrue($estelleGetty);
		}

		function testIsEven() {
			$this->assertTrue(Timber\Helper::iseven(2));
			$this->assertFalse(Timber\Helper::iseven(7));
		}

		function testIsOdd() {
			$this->assertFalse(Timber\Helper::isodd(2));
			$this->assertTrue(Timber\Helper::isodd(7));
		}

		function testErrorLog() {
			ob_start();
			$this->assertTrue(Timber\Helper::error_log('foo'));
			$this->assertTrue(Timber\Helper::error_log(array('Dark Helmet', 'Barf')));
			$data = ob_get_flush();
		}

		function testOSort() {
			$michael = new stdClass();
			$michael->name = 'Michael';
			$michael->year = 1981;
			$lauren = new stdClass();
			$lauren->name = 'Lauren';
			$lauren->year = 1984;
			$boo = new stdClass();
			$boo->name = 'Robbie';
			$boo->year = 1989;
			$people = array($lauren, $michael, $boo);
			Timber\Helper::osort($people, 'year');
			$this->assertEquals('Michael', $people[0]->name);
			$this->assertEquals('Lauren', $people[1]->name);
			$this->assertEquals('Robbie', $people[2]->name);
			$this->assertEquals(1984, $people[1]->year);
		}

		function testArrayFilter() {
			$posts = [];
			$posts[] = $this->factory->post->create(array('post_title' => 'Stringer Bell', 'post_content' => 'Idris Elba'));
			$posts[] = $this->factory->post->create(array('post_title' => 'Snoop', 'post_content' => 'Felicia Pearson'));
			$posts[] = $this->factory->post->create(array('post_title' => 'Cheese', 'post_content' => 'Method Man'));
			$posts = Timber::get_posts($posts);
			$template = '{% for post in posts | filter("snoop")%}{{ post.content|striptags }}{% endfor %}';
			$str = Timber::compile_string($template, array('posts' => $posts));
			$this->assertEquals('Felicia Pearson', trim($str));
		}

		function testArrayFilterKeyValueUsingPostQuery() {
			$posts = [];
			$posts[] = $this->factory->post->create(array('post_title' => 'Stringer Bell', 'post_content' => 'Idris Elba'));
			$posts[] = $this->factory->post->create(array('post_title' => 'Snoop', 'post_content' => 'Felicia Pearson'));
			$posts[] = $this->factory->post->create(array('post_title' => 'Cheese', 'post_content' => 'Method Man'));
			$posts = new Timber\PostQuery($posts);
			$template = '{% for post in posts | filter({post_content: "Method Man"
		})%}{{ post.title }}{% endfor %}';
			$str = Timber::compile_string($template, array('posts' => $posts));
			$this->assertEquals('Cheese', trim($str));
		}

		function testArrayFilterMulti() {
			$posts = [];
			$posts[] = $this->factory->post->create(array('post_title' => 'Stringer Bell', 'post_content' => 'Idris Elba'));
			$posts[] = $this->factory->post->create(array('post_title' => 'Snoop', 'post_content' => 'Felicia Pearson'));
			$posts[] = $this->factory->post->create(array('post_title' => 'Cheese', 'post_content' => 'Method Man'));
			$posts = Timber::get_posts($posts);
			$template = '{% for post in posts | filter({slug:"snoop", post_content:"Idris Elba"}, "OR")%}{{ post.title }} {% endfor %}';
			$str = Timber::compile_string($template, array('posts' => $posts));
			$this->assertEquals('Stringer Bell Snoop', trim($str));
		}

		function testArrayFilterWithBogusArray() {
			$template = '{% for post in posts | filter({slug:"snoop", post_content:"Idris Elba"}, "OR")%}{{ post.title }} {% endfor %}';
			$str = Timber::compile_string($template, array('posts' => 'foobar'));
			$this->assertEquals('', $str);
		}

	}<|MERGE_RESOLUTION|>--- conflicted
+++ resolved
@@ -57,13 +57,9 @@
 
 		function testCommentForm() {
 			$post_id = $this->factory->post->create();
-<<<<<<< HEAD
+      global $post;
+			$post = get_post($post_id);
 			$form = Timber\Helper::ob_function( 'comment_form', array( array(), $post_id ) );
-=======
-			global $post;
-			$post = get_post($post_id);
-			$form = TimberHelper::ob_function( 'comment_form', array( array(), $post_id ) );
->>>>>>> 09844d6c
 			$form = trim($form);
 			$this->assertStringStartsWith('<div id="respond"', $form);
 		}
