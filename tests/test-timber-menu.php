<?php
class TimberMenuTest extends WP_UnitTestCase {

	function testBlankMenu() {
		$struc = '/%postname%/';
		global $wp_rewrite;
		$wp_rewrite->set_permalink_structure( $struc );
		$wp_rewrite->flush_rules();
		update_option( 'permalink_structure', $struc );
		flush_rewrite_rules( true );
		$this->_createTestMenu();
		$menu = new TimberMenu();
		$nav_menu = wp_nav_menu( array( 'echo' => false ) );
<<<<<<< HEAD
		$this->assertGreaterThanOrEqual( 2, count( $menu->get_items() ) );
=======
		$this->assertEquals( 3, count( $menu->get_items() ) );
>>>>>>> f5c31b0f
		$items = $menu->get_items();
		$item = $items[0];
		$this->assertEquals( 'home', $item->slug() );
		$this->assertFalse( $item->is_external() );
		$struc = get_option( 'permalink_structure' );
		$this->assertEquals( 'http://example.org/home', $item->permalink() );
		$this->assertEquals( 'http://example.org/home', $item->get_permalink() );
		$this->assertEquals( 'http://example.org/home', $item->url );
		$this->assertEquals( 'http://example.org/home', $item->link() );
		$this->assertEquals( '/home', $item->path() );
	}

	function testMenuTwig() {
		$struc = '/%postname%/';
		global $wp_rewrite;
		$wp_rewrite->set_permalink_structure( $struc );
		$wp_rewrite->flush_rules();
		update_option( 'permalink_structure', $struc );
		$context = Timber::get_context();
		$this->_createTestMenu();
		$this->go_to( home_url( '/child-page' ) );
		$context['menu'] = new TimberMenu();
		$str = Timber::compile( 'assets/child-menu.twig', $context );
<<<<<<< HEAD
		$str = preg_replace( '/\s+/', '', $str );
		$this->assertStringStartsWith( '<ulclass="navnavbar-nav"><li><ahref="http://example.org/home"class="has-children">Home</a><ulclass="dropdown-menu"role="menu"><li><ahref="http://example.org/child-page">ChildPage</a></li></ul><li>', $str );
=======
		$str = preg_replace('/\s+/', '', $str);
		$this->assertEquals('<ulclass="navnavbar-nav"><li><ahref="http://example.org/home"class="has-children">Home</a><ulclass="dropdown-menu"role="menu"><li><ahref="http://example.org/child-page">ChildPage</a></li></ul><li><ahref="http://upstatement.com"class="no-children">Upstatement</a><li><ahref="/"class="no-children">RootHome</a></ul>', $str);
>>>>>>> f5c31b0f
	}

	function testMenuTwigWithClasses() {
		$struc = '/%postname%/';
		global $wp_rewrite;
		$wp_rewrite->set_permalink_structure( $struc );
		$wp_rewrite->flush_rules();
		update_option( 'permalink_structure', $struc );
		$this->_createTestMenu();
		$this->go_to( home_url( '/home' ) );
		$context = Timber::get_context();



		$context['menu'] = new TimberMenu();
		$str = Timber::compile( 'assets/menu-classes.twig', $context );
		$str = trim( $str );
		$this->assertContains( 'current_page_item', $str );
		$this->assertContains( 'current-menu-item', $str );
		$this->assertContains( 'menu-item-object-page', $str );
		$this->assertNotContains( 'foobar', $str );

	}

	function testMenuItemLink() {
		$struc = '/%postname%/';
		update_option( 'permalink_structure', $struc );
		$this->_createTestMenu();
		$menu = new TimberMenu();
		$nav_menu = wp_nav_menu( array( 'echo' => false ) );
<<<<<<< HEAD
		$this->assertGreaterThanOrEqual( 2, count( $menu->get_items() ) );
=======
		$this->assertEquals( 3, count( $menu->get_items() ) );
>>>>>>> f5c31b0f
		$items = $menu->get_items();
		$item = $items[1];
		$this->assertTrue( $item->is_external() );
		$struc = get_option( 'permalink_structure' );
		$this->assertEquals( 'http://upstatement.com', $item->permalink() );
		$this->assertEquals( 'http://upstatement.com', $item->get_permalink() );
		$this->assertEquals( 'http://upstatement.com', $item->url );
		$this->assertEquals( 'http://upstatement.com', $item->link() );
	}

	function testMenuMeta() {
		$this->_createTestMenu();
		$menu = new TimberMenu();
		$items = $menu->get_items();
		$item = $items[0];
		$this->assertEquals( 'funke', $item->tobias );
		$this->assertGreaterThan( 0, $item->id );
	}

	function testMenuItemWithHash() {
		$this->_createTestMenu();
		$menu = new TimberMenu();
		$items = $menu->get_items();
		$item = $items[2];
		$this->assertEquals( '#people', $item->link() );
		$item = $items[3];
		$this->assertEquals( 'http://example.org/#people', $item->link() );
		$this->assertEquals( '/#people', $item->path() );
	}


	// function testMenuAtLocation(){
	//  register_nav_menu('theme-menu-location', 'A Nice Place to Put a Menu');
	//  $menu = $this->_createTestMenu();
	//  print_r($menu);
	// }

	function _createTestMenu() {
		global $wpdb;
		$menu_term = wp_insert_term( 'Menu One', 'nav_menu' );
		$menu_id = $menu_term['term_id'];
		$menu_items = array();
		$parent_page = wp_insert_post(
			array(
				'post_title' => 'Home',
				'post_status' => 'publish',
				'post_name' => 'home',
				'post_type' => 'page',
				'menu_order' => 1
			)
		);
		$parent_id = wp_insert_post( array(
				'post_title' => '',
				'post_status' => 'publish',
				'post_type' => 'nav_menu_item'
			) );
		update_post_meta( $parent_id, '_menu_item_type', 'post_type' );
		update_post_meta( $parent_id, '_menu_item_object', 'page' );
		update_post_meta( $parent_id, '_menu_item_menu_item_parent', 0 );
		update_post_meta( $parent_id, '_menu_item_object_id', $parent_page );
		update_post_meta( $parent_id, '_menu_item_url', '' );
		$menu_items[] = $parent_id;
		$link_id = wp_insert_post(
			array(
				'post_title' => 'Upstatement',
				'post_status' => 'publish',
				'post_type' => 'nav_menu_item',
				'menu_order' => 2
			)
		);

		$menu_items[] = $link_id;
		update_post_meta( $link_id, '_menu_item_type', 'custom' );
		update_post_meta( $link_id, '_menu_item_object_id', $link_id );
		update_post_meta( $link_id, '_menu_item_url', 'http://upstatement.com' );
		update_post_meta( $link_id, '_menu_item_xfn', '' );
		update_post_meta( $link_id, '_menu_item_menu_item_parent', 0 );
		$child_id = wp_insert_post( array(
				'post_title' => 'Child Page',
				'post_status' => 'publish',
				'post_name' => 'child-page',
				'post_type' => 'page',
				'menu_order' => 3,
			) );
		$child_menu_item = wp_insert_post( array(
				'post_title' => '',
				'post_status' => 'publish',
				'post_type' => 'nav_menu_item',
			) );
		update_post_meta( $child_menu_item, '_menu_item_type', 'post_type' );
		update_post_meta( $child_menu_item, '_menu_item_menu_item_parent', $parent_id );
		update_post_meta( $child_menu_item, '_menu_item_object_id', $child_id );
		update_post_meta( $child_menu_item, '_menu_item_object', 'page' );
		update_post_meta( $child_menu_item, '_menu_item_url', '' );
		$post = new TimberPost( $child_menu_item );
		$menu_items[] = $child_menu_item;
<<<<<<< HEAD


		$link_id = wp_insert_post(
			array(
				'post_title' => 'People',
				'post_status' => 'publish',
				'post_type' => 'nav_menu_item',
				'menu_order' => 6
			)
		);

		$menu_items[] = $link_id;
		update_post_meta( $link_id, '_menu_item_type', 'custom' );
		update_post_meta( $link_id, '_menu_item_object_id', $link_id );
		update_post_meta( $link_id, '_menu_item_url', '#people' );
		update_post_meta( $link_id, '_menu_item_xfn', '' );
		update_post_meta( $link_id, '_menu_item_menu_item_parent', 0 );

		$link_id = wp_insert_post(
			array(
				'post_title' => 'More People',
				'post_status' => 'publish',
				'post_type' => 'nav_menu_item',
				'menu_order' => 7
			)
		);

		$menu_items[] = $link_id;
		update_post_meta( $link_id, '_menu_item_type', 'custom' );
		update_post_meta( $link_id, '_menu_item_object_id', $link_id );
		update_post_meta( $link_id, '_menu_item_url', 'http://example.org/#people' );
		update_post_meta( $link_id, '_menu_item_xfn', '' );
		update_post_meta( $link_id, '_menu_item_menu_item_parent', 0 );




=======
		$root_url_link_id = wp_insert_post(
			array(
				'post_title' => 'Root Home',
				'post_status' => 'publish',
				'post_type' => 'nav_menu_item',
				'menu_order' => 4
			)
		);

		$menu_items[] = $root_url_link_id;
		update_post_meta( $root_url_link_id, '_menu_item_type', 'custom' );
		update_post_meta( $root_url_link_id, '_menu_item_object_id', $root_url_link_id );
		update_post_meta( $root_url_link_id, '_menu_item_url', '/' );
		update_post_meta( $root_url_link_id, '_menu_item_xfn', '' );
		update_post_meta( $root_url_link_id, '_menu_item_menu_item_parent', 0 );
>>>>>>> f5c31b0f
		foreach ( $menu_items as $object_id ) {
			$query = "INSERT INTO $wpdb->term_relationships (object_id, term_taxonomy_id, term_order) VALUES ($object_id, $menu_id, 0);";
			$wpdb->query( $query );
			update_post_meta( $object_id, 'tobias', 'funke' );
		}
		$menu_items_count = count( $menu_items );
		$wpdb->query( "UPDATE $wpdb->term_taxonomy SET count = $menu_items_count WHERE taxonomy = 'nav_menu'; " );
		$results = $wpdb->get_results( "SELECT * FROM $wpdb->term_taxonomy" );
		return $menu_term;
	}

}<|MERGE_RESOLUTION|>--- conflicted
+++ resolved
@@ -11,11 +11,7 @@
 		$this->_createTestMenu();
 		$menu = new TimberMenu();
 		$nav_menu = wp_nav_menu( array( 'echo' => false ) );
-<<<<<<< HEAD
-		$this->assertGreaterThanOrEqual( 2, count( $menu->get_items() ) );
-=======
-		$this->assertEquals( 3, count( $menu->get_items() ) );
->>>>>>> f5c31b0f
+		$this->assertGreaterThanOrEqual( 3, count( $menu->get_items() ) );
 		$items = $menu->get_items();
 		$item = $items[0];
 		$this->assertEquals( 'home', $item->slug() );
@@ -28,6 +24,8 @@
 		$this->assertEquals( '/home', $item->path() );
 	}
 
+	
+
 	function testMenuTwig() {
 		$struc = '/%postname%/';
 		global $wp_rewrite;
@@ -39,13 +37,9 @@
 		$this->go_to( home_url( '/child-page' ) );
 		$context['menu'] = new TimberMenu();
 		$str = Timber::compile( 'assets/child-menu.twig', $context );
-<<<<<<< HEAD
 		$str = preg_replace( '/\s+/', '', $str );
-		$this->assertStringStartsWith( '<ulclass="navnavbar-nav"><li><ahref="http://example.org/home"class="has-children">Home</a><ulclass="dropdown-menu"role="menu"><li><ahref="http://example.org/child-page">ChildPage</a></li></ul><li>', $str );
-=======
 		$str = preg_replace('/\s+/', '', $str);
-		$this->assertEquals('<ulclass="navnavbar-nav"><li><ahref="http://example.org/home"class="has-children">Home</a><ulclass="dropdown-menu"role="menu"><li><ahref="http://example.org/child-page">ChildPage</a></li></ul><li><ahref="http://upstatement.com"class="no-children">Upstatement</a><li><ahref="/"class="no-children">RootHome</a></ul>', $str);
->>>>>>> f5c31b0f
+		$this->assertStringStartsWith('<ulclass="navnavbar-nav"><li><ahref="http://example.org/home"class="has-children">Home</a><ulclass="dropdown-menu"role="menu"><li><ahref="http://example.org/child-page">ChildPage</a></li></ul><li><ahref="http://upstatement.com"class="no-children">Upstatement</a><li><ahref="/"class="no-children">RootHome</a>', $str);
 	}
 
 	function testMenuTwigWithClasses() {
@@ -57,9 +51,6 @@
 		$this->_createTestMenu();
 		$this->go_to( home_url( '/home' ) );
 		$context = Timber::get_context();
-
-
-
 		$context['menu'] = new TimberMenu();
 		$str = Timber::compile( 'assets/menu-classes.twig', $context );
 		$str = trim( $str );
@@ -76,11 +67,7 @@
 		$this->_createTestMenu();
 		$menu = new TimberMenu();
 		$nav_menu = wp_nav_menu( array( 'echo' => false ) );
-<<<<<<< HEAD
-		$this->assertGreaterThanOrEqual( 2, count( $menu->get_items() ) );
-=======
-		$this->assertEquals( 3, count( $menu->get_items() ) );
->>>>>>> f5c31b0f
+		$this->assertGreaterThanOrEqual( 3, count( $menu->get_items() ) );
 		$items = $menu->get_items();
 		$item = $items[1];
 		$this->assertTrue( $item->is_external() );
@@ -104,11 +91,25 @@
 		$this->_createTestMenu();
 		$menu = new TimberMenu();
 		$items = $menu->get_items();
-		$item = $items[2];
+		$item = $items[3];
 		$this->assertEquals( '#people', $item->link() );
-		$item = $items[3];
+		$item = $items[4];
 		$this->assertEquals( 'http://example.org/#people', $item->link() );
 		$this->assertEquals( '/#people', $item->path() );
+	}
+
+	function testMenuHome() {
+		$this->_createTestMenu();
+		$menu = new TimberMenu();
+		$items = $menu->get_items();
+		$item = $items[2];
+		$this->assertEquals('/', $item->link() );
+		$this->assertEquals('/', $item->path() );
+
+		$item = $items[5];
+		$this->assertEquals('http://example.org', $item->link() );
+		//I'm unsure what the expected behavior should be here, so commenting-out for now.
+		//$this->assertEquals('/', $item->path() );
 	}
 
 
@@ -177,45 +178,11 @@
 		update_post_meta( $child_menu_item, '_menu_item_url', '' );
 		$post = new TimberPost( $child_menu_item );
 		$menu_items[] = $child_menu_item;
-<<<<<<< HEAD
-
-
-		$link_id = wp_insert_post(
-			array(
-				'post_title' => 'People',
-				'post_status' => 'publish',
-				'post_type' => 'nav_menu_item',
-				'menu_order' => 6
-			)
-		);
-
-		$menu_items[] = $link_id;
-		update_post_meta( $link_id, '_menu_item_type', 'custom' );
-		update_post_meta( $link_id, '_menu_item_object_id', $link_id );
-		update_post_meta( $link_id, '_menu_item_url', '#people' );
-		update_post_meta( $link_id, '_menu_item_xfn', '' );
-		update_post_meta( $link_id, '_menu_item_menu_item_parent', 0 );
-
-		$link_id = wp_insert_post(
-			array(
-				'post_title' => 'More People',
-				'post_status' => 'publish',
-				'post_type' => 'nav_menu_item',
-				'menu_order' => 7
-			)
-		);
-
-		$menu_items[] = $link_id;
-		update_post_meta( $link_id, '_menu_item_type', 'custom' );
-		update_post_meta( $link_id, '_menu_item_object_id', $link_id );
-		update_post_meta( $link_id, '_menu_item_url', 'http://example.org/#people' );
-		update_post_meta( $link_id, '_menu_item_xfn', '' );
-		update_post_meta( $link_id, '_menu_item_menu_item_parent', 0 );
-
-
-
-
-=======
+
+
+		
+
+
 		$root_url_link_id = wp_insert_post(
 			array(
 				'post_title' => 'Root Home',
@@ -231,7 +198,55 @@
 		update_post_meta( $root_url_link_id, '_menu_item_url', '/' );
 		update_post_meta( $root_url_link_id, '_menu_item_xfn', '' );
 		update_post_meta( $root_url_link_id, '_menu_item_menu_item_parent', 0 );
->>>>>>> f5c31b0f
+
+		$link_id = wp_insert_post(
+			array(
+				'post_title' => 'People',
+				'post_status' => 'publish',
+				'post_type' => 'nav_menu_item',
+				'menu_order' => 6
+			)
+		);
+
+		$menu_items[] = $link_id;
+		update_post_meta( $link_id, '_menu_item_type', 'custom' );
+		update_post_meta( $link_id, '_menu_item_object_id', $link_id );
+		update_post_meta( $link_id, '_menu_item_url', '#people' );
+		update_post_meta( $link_id, '_menu_item_xfn', '' );
+		update_post_meta( $link_id, '_menu_item_menu_item_parent', 0 );
+
+		$link_id = wp_insert_post(
+			array(
+				'post_title' => 'More People',
+				'post_status' => 'publish',
+				'post_type' => 'nav_menu_item',
+				'menu_order' => 7
+			)
+		);
+
+		$menu_items[] = $link_id;
+		update_post_meta( $link_id, '_menu_item_type', 'custom' );
+		update_post_meta( $link_id, '_menu_item_object_id', $link_id );
+		update_post_meta( $link_id, '_menu_item_url', 'http://example.org/#people' );
+		update_post_meta( $link_id, '_menu_item_xfn', '' );
+		update_post_meta( $link_id, '_menu_item_menu_item_parent', 0 );
+
+		$link_id = wp_insert_post(
+			array(
+				'post_title' => 'Manual Home',
+				'post_status' => 'publish',
+				'post_type' => 'nav_menu_item',
+				'menu_order' => 8
+			)
+		);
+
+		$menu_items[] = $link_id;
+		update_post_meta( $link_id, '_menu_item_type', 'custom' );
+		update_post_meta( $link_id, '_menu_item_object_id', $link_id );
+		update_post_meta( $link_id, '_menu_item_url', 'http://example.org' );
+		update_post_meta( $link_id, '_menu_item_xfn', '' );
+		update_post_meta( $link_id, '_menu_item_menu_item_parent', 0 );
+
 		foreach ( $menu_items as $object_id ) {
 			$query = "INSERT INTO $wpdb->term_relationships (object_id, term_taxonomy_id, term_order) VALUES ($object_id, $menu_id, 0);";
 			$wpdb->query( $query );
