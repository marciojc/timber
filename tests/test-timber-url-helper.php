<?php

	class TestTimberURLHelper extends Timber_UnitTestCase {

		private $mockUploadDir = false;

        function setUp() {
            $_SERVER['SERVER_PORT'] = 80;
        }

        function testHTTPSCurrentURL() {
            $this->go_to('/');
            $_SERVER['HTTPS'] = 'on';
            $_SERVER['SERVER_PORT'] = 443;
            $url = Timber\URLHelper::get_current_url();
            $this->assertEquals('https://example.org/', trailingslashit($url));
            $_SERVER['HTTPS'] = 'off';
            unset($_SERVER['HTTPS']);
        }

        function testSwapProtocolHTTPtoHTTPS() {
            $url = 'http://nytimes.com/news/reports/2017';
            $url = Timber\URLHelper::swap_protocol($url);
            $this->assertStringStartsWith('https://', $url);
        }

        function testSwapProtocolHTTPStoHTTP() {
            $url = 'https://nytimes.com/news/reports/2017';
            $url = Timber\URLHelper::swap_protocol($url);
            $this->assertStringStartsWith('http://', $url);
        }

        function testStartsWith() {
            $haystack = 'http://nytimes.com/news/reports/2017';
            $starts_with = 'http://nytimes.com/news';
            $nope = 'http://bostonglobe.com';
            $this->assertTrue(Timber\URLHelper::starts_with($haystack, $starts_with));
            $this->assertFalse(Timber\URLHelper::starts_with($haystack, $nope));
        }

        function testStartsWithHTTPs() {
            $haystack = 'http://nytimes.com/news/reports/2017';
            $starts_with = 'https://nytimes.com/news';
            $nope = 'http://bostonglobe.com';
            $this->assertTrue(Timber\URLHelper::starts_with($haystack, $starts_with));
            $this->assertFalse(Timber\URLHelper::starts_with($haystack, $nope));
        }

        function testStartsWithHTTPsFlip() {
            $haystack = 'https://nytimes.com/news/reports/2017';
            $starts_with = 'http://nytimes.com/news';
            $nope = 'http://bostonglobe.com';
            $this->assertTrue(Timber\URLHelper::starts_with($haystack, $starts_with));
            $this->assertFalse(Timber\URLHelper::starts_with($haystack, $nope));
        }

        function testFileSystemToURLWithWPML() {
            self::_setLanguage();
            add_filter('site_url', array($this, 'addWPMLHomeFilterForRegExTest'), 10, 2);
            $image = TestTimberImage::copyTestImage();
            $url = Timber\URLHelper::file_system_to_url($image);
            $this->assertStringEndsWith('://example2.org/wp-content/uploads/'.date('Y/m').'/arch.jpg', $url);
            remove_filter('site_url', array($this, 'addWPMLHomeFilterForRegExTest'));
        }

        function addWPMLHomeFilterForRegExTest($url, $path) {
            return 'http://example2.org/en'.$path;
        }

        function testFileSystemToURL() {
            $image = TestTimberImage::copyTestImage();
            $url = Timber\URLHelper::file_system_to_url($image);
            $this->assertStringEndsWith('://example.org/wp-content/uploads/'.date('Y/m').'/arch.jpg', $url);
        }

        function addWPMLHomeFilter($url, $path) {
            return 'http://example.org/en'.$path;
        }

        function _setLanguage() {
            if ( !defined('ICL_LANGUAGE_CODE') ) {
                define('ICL_LANGUAGE_CODE', 'en');
            }
        }

        function _setupWPMLDirectory() {
            self::_setLanguage();
            add_filter('home_url', array($this, 'addWPMLHomeFilter'), 10, 2);
        }

        function testFileSystemToURLWithWPMLPrefix() {
            self::_setupWPMLDirectory();
            $image = TestTimberImage::copyTestImage();
            $url = Timber\URLHelper::file_system_to_url($image);
            $this->assertEquals('http://example.org/wp-content/uploads/'.date('Y/m').'/arch.jpg', $url);
            remove_filter('home_url', array($this, 'addWPMLHomeFilter'));
        }

        function testContentSubDirectory() {
            $subdir = Timber\URLHelper::get_content_subdir();
            $this->assertEquals('/wp-content', $subdir);
        }

        function testURLToFileSystem() {
            $url = 'http://example.org/wp-content/uploads/2012/06/mypic.jpg';
            $file = Timber\URLHelper::url_to_file_system($url);
            $this->assertStringStartsWith(ABSPATH, $file);
            $this->assertStringEndsWith('/2012/06/mypic.jpg', $file);
            $this->assertNotContains($file, 'http://example.org');
            $this->assertNotContains($file, '//');
        }

        function testGetHost() {
            $http_host = $_SERVER['HTTP_HOST'];
            $server_name = $_SERVER['SERVER_NAME'];
            $_SERVER['HTTP_HOST'] = '';
            $_SERVER['SERVER_NAME'] = 'example.org';
            $host = Timber\URLHelper::get_host();
            $this->assertEquals('example.org', $host);
            $_SERVER['HTTP_HOST'] = $http_host;
            $_SERVER['SERVER_NAME'] = $server_name;
        }

        function testGetHostEmpty() {
            $http_host = $_SERVER['HTTP_HOST'];
            $server_name = $_SERVER['SERVER_NAME'];
            $_SERVER['HTTP_HOST'] = '';
            $_SERVER['SERVER_NAME'] = '';
            $host = Timber\URLHelper::get_host();
            $this->assertEquals('', $host);
            $_SERVER['HTTP_HOST'] = $http_host;
            $_SERVER['SERVER_NAME'] = $server_name;
        }

        function testPrepend() {
            $joined = Timber\URLHelper::prepend_to_url('example.com', '/thing/foo');
            $this->assertEquals('example.com/thing/foo', $joined);
        }

        function testPrependWithPort() {
            $joined = Timber\URLHelper::prepend_to_url('http://example.com:8080/thing/', '/jiggly');
            $this->assertEquals('http://example.com:8080/jiggly/thing/', $joined);
        }

        function testPrependWithFragment() {
            $joined = Timber\URLHelper::prepend_to_url('http://example.com/thing/#foo', '/jiggly');
            $this->assertEquals('http://example.com/jiggly/thing/#foo', $joined);
        }

        function testPrependWithQuery() {
            $joined = Timber\URLHelper::prepend_to_url('http://example.com/?s=foo&jolly=good', '/search');
            $this->assertEquals('http://example.com/search/?s=foo&jolly=good', $joined);
        }

        function testUserTrailingSlashIt() {
            global $wp_rewrite;
            $wp_rewrite->use_trailing_slashes = true;
            $link = '2016/04/my-silly-story';
            $url = Timber\URLHelper::user_trailingslashit($link);
            $this->assertEquals($link.'/', $url);
            $wp_rewrite->use_trailing_slashes = false;
        }

        function testDoubleSlashesWithHTTP() {
            $url = 'http://nytimes.com/news//world/thing.html';
            $expected_url = 'http://nytimes.com/news/world/thing.html';
            $url = Timber\URLHelper::remove_double_slashes($url);
            $this->assertEquals($expected_url, $url);
        }

        function testDoubleSlashesWithHTTPS() {
            $url = 'https://nytimes.com/news//world/thing.html';
            $expected_url = 'https://nytimes.com/news/world/thing.html';
            $url = Timber\URLHelper::remove_double_slashes($url);
            $this->assertEquals($expected_url, $url);
        }

        function testUserTrailingSlashItFailure() {
            $link = 'http:///example.com';
            $url = Timber\URLHelper::user_trailingslashit($link);
            $this->assertEquals($link, $url);
        }

        function testUnPreSlashIt() {
            $str = '/wp-content/themes/undefeated/style.css';
            $str = Timber\URLHelper::unpreslashit($str);
            $this->assertEquals('wp-content/themes/undefeated/style.css', $str);
        }

        function testPreSlashIt() {
            $before = 'thing/foo';
            $after = Timber\URLHelper::preslashit($before);
            $this->assertEquals('/'.$before, $after);
        }

        function testPreSlashItNadda() {
            $before = '/thing/foo';
            $after = Timber\URLHelper::preslashit($before);
            $this->assertEquals($before, $after);
        }

        function testPathBase() {
            $struc = '/%year%/%monthnum%/%postname%/';
            $this->setPermalinkStructure( $struc );
        	$this->assertEquals('/', Timber\URLHelper::get_path_base());
        }

        function testIsLocal() {
        	$this->assertFalse(Timber\URLHelper::is_local('http://wordpress.org'));
        }

        function testCurrentURLWithServerPort() {
            $old_port = $_SERVER['SERVER_PORT'];
            $_SERVER['SERVER_PORT'] = 3000;
            if (!isset($_SERVER['SERVER_NAME'])){
                $_SERVER['SERVER_NAME'] = 'example.org';
            }
            $this->go_to('/');
<<<<<<< HEAD
            $url = Timber\URLHelper::get_current_url();
            $this->assertEquals('http://example.org:3000/', $url);
=======
            $url = TimberURLHelper::get_current_url();
            $this->assertStringEndsWith('://example.org:3000/', $url);
>>>>>>> bad57aca
            $_SERVER['SERVER_PORT'] = $old_port;
        }

        function testCurrentURL() {
            $_SERVER['SERVER_PORT'] = 80;
            $_SERVER['SERVER_NAME'] = 'example.org';
            $this->go_to('/');
            $url = Timber\URLHelper::get_current_url();
            $this->assertEquals('http://example.org/', $url);
        }

        function testCurrentURLIsSecure(){
            if (!isset($_SERVER['SERVER_PORT'])){
                $_SERVER['SERVER_PORT'] = 443;
            }
            if (!isset($_SERVER['SERVER_NAME'])){
                $_SERVER['SERVER_NAME'] = 'example.org';
            }
            $_SERVER['HTTPS'] = 'on';
            $this->go_to('/');
            $url = Timber\URLHelper::get_current_url();
            $this->assertEquals('https://example.org/', $url);
        }

        function testUrlSchemeIsSecure() {
            $_SERVER['HTTPS'] = 'on';
            $scheme = Timber\URLHelper::get_scheme();
            $this->assertEquals('https', $scheme);
        }

        function testUrlSchemeIsNotSecure() {
            $_SERVER['HTTPS'] = 'off';
            $scheme = Timber\URLHelper::get_scheme();
            $this->assertEquals('http', $scheme);
        }

        function testIsURL(){
            $url = 'http://example.org';
            $not_url = '/blog/2014/05/whatever';
            $this->assertTrue(Timber\URLHelper::is_url($url));
            $this->assertFalse(Timber\URLHelper::is_url($not_url));
      		$this->assertFalse(Timber\URLHelper::is_url(8000));
        }

        function testIsExternal(){
            $local = 'http://example.org';
            $subdomain = 'http://cdn.example.org';
            $external = 'http://upstatement.com';
            $this->assertFalse(Timber\URLHelper::is_external($local));
            $this->assertFalse(Timber\URLHelper::is_external($subdomain));
            $this->assertTrue(Timber\URLHelper::is_external($external));
        }

		function testIsExternalContent() {
			$internal = 'http://example.org/wp-content/uploads/my-image.png';
			$internal_in_abspath = 'http://example.org/wp/uploads/my-image.png';
			$internal_in_uploads = 'http://example.org/uploads/uploads/my-image.png';
			$external = 'http://upstatement.com/my-image.png';

			$this->assertFalse( Timber\URLHelper::is_external_content( $internal ) );
			$this->assertTrue( Timber\URLHelper::is_external_content( $internal_in_uploads ) );
			$this->assertTrue( Timber\URLHelper::is_external_content( $internal_in_abspath ) );
			$this->assertTrue( Timber\URLHelper::is_external_content( $external ) );
		}

		function testIsExternalContentMovingFolders() {
			$internal = 'http://example.org/wp-content/uploads/my-image.png';
			$internal_in_abspath = 'http://example.org/wp/uploads/my-image.png';
			$internal_in_uploads = 'http://example.org/uploads/my-image.png';
			$external = 'http://upstatement.com/my-image.png';

			add_filter( 'upload_dir', array( &$this, 'mockUploadDir' ) );
			add_filter( 'content_url', array( &$this, 'mockContentUrl' ) );

			$this->mockUploadDir = true;

			$this->assertFalse( Timber\URLHelper::is_external_content( $internal ) );
			$this->assertFalse( Timber\URLHelper::is_external_content( $internal_in_uploads ) );
			$this->assertFalse( Timber\URLHelper::is_external_content( $internal_in_abspath ) );
			$this->assertTrue( Timber\URLHelper::is_external_content( $external ) );

			$this->mockUploadDir = false;
		}

		function mockContentUrl($url) {
			return ( $this->mockUploadDir ) ? site_url( 'wp' ) : $url;
		}

		function mockUploadDir($path) {
			if ( $this->mockUploadDir ) {

				$path['url'] = str_replace( $path['baseurl'], site_url().'/uploads', $path['url'] );
				$path['baseurl'] = site_url().'/uploads';

				$path['path'] = str_replace( $path['basedir'], ABSPATH.'uploads', $path['path'] );
				$path['basedir'] = ABSPATH . 'uploads';

				$path['relative'] = '/uploads';
			}

			return $path;
		}

        function testGetRelURL(){
            $local = 'http://example.org/directory';
            $subdomain = 'http://cdn.example.org/directory';
            $external = 'http://upstatement.com';
            $rel_url = '/directory/';
            $this->assertEquals('/directory', Timber\URLHelper::get_rel_url($local));
            $this->assertEquals($subdomain, Timber\URLHelper::get_rel_url($subdomain));
            $this->assertEquals($external, Timber\URLHelper::get_rel_url($external));
            $this->assertEquals($rel_url, Timber\URLHelper::get_rel_url($rel_url));
        }

        function testRemoveTrailingSlash(){
            $url_with_trailing_slash = 'http://example.org/directory/';
            $root_url = "/";
            $this->assertEquals('http://example.org/directory', Timber\URLHelper::remove_trailing_slash($url_with_trailing_slash));
            $this->assertEquals('/', Timber\URLHelper::remove_trailing_slash($root_url));
        }

        function testGetParams(){
            $_SERVER['REQUEST_URI'] = 'http://example.org/blog/post/news/2014/whatever';
            $params = Timber\URLHelper::get_params();
            $this->assertEquals(7, count($params));
            $whatever = Timber\URLHelper::get_params(-1);
            $blog = Timber\URLHelper::get_params(2);
            $this->assertEquals('whatever', $whatever);
            $this->assertEquals('blog', $blog);
        }

        function testGetParamsNadda(){
            $_SERVER['REQUEST_URI'] = 'http://example.org/blog/post/news/2014/whatever';
            $params = Timber\URLHelper::get_params(93);
            $this->assertNull($params);
        }


    }<|MERGE_RESOLUTION|>--- conflicted
+++ resolved
@@ -216,13 +216,8 @@
                 $_SERVER['SERVER_NAME'] = 'example.org';
             }
             $this->go_to('/');
-<<<<<<< HEAD
             $url = Timber\URLHelper::get_current_url();
             $this->assertEquals('http://example.org:3000/', $url);
-=======
-            $url = TimberURLHelper::get_current_url();
-            $this->assertStringEndsWith('://example.org:3000/', $url);
->>>>>>> bad57aca
             $_SERVER['SERVER_PORT'] = $old_port;
         }
 
