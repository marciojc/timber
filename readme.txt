--- conflicted
+++ resolved
@@ -33,23 +33,14 @@
 **Fixes and improvements**
 
 **Changes for Theme Developers**
-<<<<<<< HEAD
 
 = 1.10.0 =
 **Important Note**
 If you use WPML, please do not upgrade to 1.10.* yet. Because WPML also uses Twig, there is a conflict between Twig versions and loading. We're working with the WPML team to resolve. Until then, please use version 1.9.2
-=======
+
+**Fixes and improvements**
 - You can now skip the eager loading of meta vars through a filter #2014 (thanks @aj-adl @gchtr)
-- You can now more easily work with menu locations and filters #1959 #2018 (thanks @gchtr)
-
-= 1.9.6 =
-**Fixes and improvements**
-- Revert to Twig 1.34 to prevent compatibility issues with WPML and other plug-ins
->>>>>>> 37000bec
-
-**Fixes and improvements**
-- You can now skip the eager loading of meta vars through a filter #2014 (thanks @aj-adl @gchtr)
-- Updated to most current version of Twig.
+- Use Twig 1.38 to prevent compatibility issues with WPML and other plug-ins
 - This restores the prior behavior before #1813 / 1.9.3 when using Timber::get_posts. This is now controllable by devs
 - Add support for non-cookied comment awaiting moderation message #1954 (thanks @codeclarified)
 - Avoids a potential WSOD when incorrectly specifying template filenames #1984 (thanks @aj-adl)
@@ -59,6 +50,7 @@
 - You can use WordPress's behavior of `get_posts` (versus `WP_Query`) via a filter. By default, Timber uses the behaviors of WP_Query in Timber's queries #1989 (thanks @palmiak) 
 - If you run into problems with unknown `Twig_SimpleFilter` or unknown `Twig_Filter` classes, you can use `Timber\Twig_Filter` instead.
 - Fixed `Timber::get_posts` so that its default query parameters mirror WordPress's `get_posts` #1812 (thanks @bartvanraaij)
+- You can now more easily work with menu locations and filters #1959 #2018 (thanks @gchtr)
 
 = 1.9.5 =
 - This release was pulled due to compatibility issues with other plug-ins
