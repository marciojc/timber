--- conflicted
+++ resolved
@@ -4,13 +4,8 @@
         "Read more about it at https://getcomposer.org/doc/01-basic-usage.md#composer-lock-the-lock-file",
         "This file is @generated automatically"
     ],
-<<<<<<< HEAD
     "hash": "41da4e18d68914338bcb6746677b5b03",
     "content-hash": "d64ce5210065e91b49f096430bb68429",
-=======
-    "hash": "ae76d09d38abd3bf0b6113182deff86b",
-    "content-hash": "194ce4a25ea4922a1fa89e9ffa93ddba",
->>>>>>> 7a6749a0
     "packages": [
         {
             "name": "altorouter/altorouter",
@@ -2127,18 +2122,6 @@
         },
         {
             "name": "phpunit/phpunit",
-<<<<<<< HEAD
-            "version": "5.7.10",
-            "source": {
-                "type": "git",
-                "url": "https://github.com/sebastianbergmann/phpunit.git",
-                "reference": "bf0804199f516fe80ffcc48ac6d4741c49baeb6e"
-            },
-            "dist": {
-                "type": "zip",
-                "url": "https://api.github.com/repos/sebastianbergmann/phpunit/zipball/bf0804199f516fe80ffcc48ac6d4741c49baeb6e",
-                "reference": "bf0804199f516fe80ffcc48ac6d4741c49baeb6e",
-=======
             "version": "5.7.12",
             "source": {
                 "type": "git",
@@ -2149,7 +2132,6 @@
                 "type": "zip",
                 "url": "https://api.github.com/repos/sebastianbergmann/phpunit/zipball/944600e244f80a5252679878553b95c63dbf978b",
                 "reference": "944600e244f80a5252679878553b95c63dbf978b",
->>>>>>> 7a6749a0
                 "shasum": ""
             },
             "require": {
@@ -2218,11 +2200,7 @@
                 "testing",
                 "xunit"
             ],
-<<<<<<< HEAD
-            "time": "2017-02-04 09:03:53"
-=======
             "time": "2017-02-08 05:54:05"
->>>>>>> 7a6749a0
         },
         {
             "name": "phpunit/phpunit-mock-objects",
@@ -2995,18 +2973,6 @@
         },
         {
             "name": "symfony/config",
-<<<<<<< HEAD
-            "version": "v2.8.16",
-            "source": {
-                "type": "git",
-                "url": "https://github.com/symfony/config.git",
-                "reference": "4537f2413348fe271c2c4b09da219ed615d79f9c"
-            },
-            "dist": {
-                "type": "zip",
-                "url": "https://api.github.com/repos/symfony/config/zipball/4537f2413348fe271c2c4b09da219ed615d79f9c",
-                "reference": "4537f2413348fe271c2c4b09da219ed615d79f9c",
-=======
             "version": "v2.8.17",
             "source": {
                 "type": "git",
@@ -3017,7 +2983,6 @@
                 "type": "zip",
                 "url": "https://api.github.com/repos/symfony/config/zipball/747fa191136cf798409183c501435aa4c16184df",
                 "reference": "747fa191136cf798409183c501435aa4c16184df",
->>>>>>> 7a6749a0
                 "shasum": ""
             },
             "require": {
@@ -3060,22 +3025,6 @@
             ],
             "description": "Symfony Config Component",
             "homepage": "https://symfony.com",
-<<<<<<< HEAD
-            "time": "2017-01-02 20:30:24"
-        },
-        {
-            "name": "symfony/console",
-            "version": "v2.8.16",
-            "source": {
-                "type": "git",
-                "url": "https://github.com/symfony/console.git",
-                "reference": "2e18b8903d9c498ba02e1dfa73f64d4894bb6912"
-            },
-            "dist": {
-                "type": "zip",
-                "url": "https://api.github.com/repos/symfony/console/zipball/2e18b8903d9c498ba02e1dfa73f64d4894bb6912",
-                "reference": "2e18b8903d9c498ba02e1dfa73f64d4894bb6912",
-=======
             "time": "2017-02-05 10:11:19"
         },
         {
@@ -3090,7 +3039,6 @@
                 "type": "zip",
                 "url": "https://api.github.com/repos/symfony/console/zipball/f3c234cd8db9f7e520a91d695db7d8bb5daeb7a4",
                 "reference": "f3c234cd8db9f7e520a91d695db7d8bb5daeb7a4",
->>>>>>> 7a6749a0
                 "shasum": ""
             },
             "require": {
@@ -3138,11 +3086,7 @@
             ],
             "description": "Symfony Console Component",
             "homepage": "https://symfony.com",
-<<<<<<< HEAD
-            "time": "2017-01-08 20:43:03"
-=======
             "time": "2017-02-06 12:04:06"
->>>>>>> 7a6749a0
         },
         {
             "name": "symfony/debug",
@@ -3203,11 +3147,7 @@
         },
         {
             "name": "symfony/event-dispatcher",
-<<<<<<< HEAD
-            "version": "v2.8.16",
-=======
             "version": "v2.8.17",
->>>>>>> 7a6749a0
             "source": {
                 "type": "git",
                 "url": "https://github.com/symfony/event-dispatcher.git",
@@ -3316,11 +3256,7 @@
         },
         {
             "name": "symfony/finder",
-<<<<<<< HEAD
-            "version": "v2.8.16",
-=======
             "version": "v2.8.17",
->>>>>>> 7a6749a0
             "source": {
                 "type": "git",
                 "url": "https://github.com/symfony/finder.git",
@@ -3428,18 +3364,6 @@
         },
         {
             "name": "symfony/process",
-<<<<<<< HEAD
-            "version": "v2.8.16",
-            "source": {
-                "type": "git",
-                "url": "https://github.com/symfony/process.git",
-                "reference": "ebb3c2abe0940a703f08e0cbe373f62d97d40231"
-            },
-            "dist": {
-                "type": "zip",
-                "url": "https://api.github.com/repos/symfony/process/zipball/ebb3c2abe0940a703f08e0cbe373f62d97d40231",
-                "reference": "ebb3c2abe0940a703f08e0cbe373f62d97d40231",
-=======
             "version": "v2.8.17",
             "source": {
                 "type": "git",
@@ -3450,7 +3374,6 @@
                 "type": "zip",
                 "url": "https://api.github.com/repos/symfony/process/zipball/0110ac49348d14eced7d3278ea7485f22196932e",
                 "reference": "0110ac49348d14eced7d3278ea7485f22196932e",
->>>>>>> 7a6749a0
                 "shasum": ""
             },
             "require": {
@@ -3486,19 +3409,11 @@
             ],
             "description": "Symfony Process Component",
             "homepage": "https://symfony.com",
-<<<<<<< HEAD
-            "time": "2017-01-02 20:30:24"
-        },
-        {
-            "name": "symfony/stopwatch",
-            "version": "v2.8.16",
-=======
             "time": "2017-02-03 12:08:06"
         },
         {
             "name": "symfony/stopwatch",
             "version": "v2.8.17",
->>>>>>> 7a6749a0
             "source": {
                 "type": "git",
                 "url": "https://github.com/symfony/stopwatch.git",
@@ -3611,18 +3526,6 @@
         },
         {
             "name": "symfony/validator",
-<<<<<<< HEAD
-            "version": "v2.8.16",
-            "source": {
-                "type": "git",
-                "url": "https://github.com/symfony/validator.git",
-                "reference": "3b1a3188efea75ec7c0419a2568b6e5f82031811"
-            },
-            "dist": {
-                "type": "zip",
-                "url": "https://api.github.com/repos/symfony/validator/zipball/3b1a3188efea75ec7c0419a2568b6e5f82031811",
-                "reference": "3b1a3188efea75ec7c0419a2568b6e5f82031811",
-=======
             "version": "v2.8.17",
             "source": {
                 "type": "git",
@@ -3633,7 +3536,6 @@
                 "type": "zip",
                 "url": "https://api.github.com/repos/symfony/validator/zipball/b04a58dc1f9941c3291f06a496a88393ee64fdf0",
                 "reference": "b04a58dc1f9941c3291f06a496a88393ee64fdf0",
->>>>>>> 7a6749a0
                 "shasum": ""
             },
             "require": {
@@ -3693,22 +3595,6 @@
             ],
             "description": "Symfony Validator Component",
             "homepage": "https://symfony.com",
-<<<<<<< HEAD
-            "time": "2017-01-12 19:24:25"
-        },
-        {
-            "name": "symfony/yaml",
-            "version": "v3.2.2",
-            "source": {
-                "type": "git",
-                "url": "https://github.com/symfony/yaml.git",
-                "reference": "50eadbd7926e31842893c957eca362b21592a97d"
-            },
-            "dist": {
-                "type": "zip",
-                "url": "https://api.github.com/repos/symfony/yaml/zipball/50eadbd7926e31842893c957eca362b21592a97d",
-                "reference": "50eadbd7926e31842893c957eca362b21592a97d",
-=======
             "time": "2017-01-31 21:48:58"
         },
         {
@@ -3723,7 +3609,6 @@
                 "type": "zip",
                 "url": "https://api.github.com/repos/symfony/yaml/zipball/e1718c6bf57e1efbb8793ada951584b2ab27775b",
                 "reference": "e1718c6bf57e1efbb8793ada951584b2ab27775b",
->>>>>>> 7a6749a0
                 "shasum": ""
             },
             "require": {
@@ -3765,11 +3650,7 @@
             ],
             "description": "Symfony Yaml Component",
             "homepage": "https://symfony.com",
-<<<<<<< HEAD
-            "time": "2017-01-03 13:51:32"
-=======
             "time": "2017-01-21 17:06:35"
->>>>>>> 7a6749a0
         },
         {
             "name": "wpackagist-plugin/advanced-custom-fields",
