--- conflicted
+++ resolved
@@ -158,22 +158,8 @@
 		} );
 	}
 
-//-- end of public methods --//
-
-<<<<<<< HEAD
-
-
-
-	/**
-	 * @return boolean true if $path is an external url, false if relative or local.
-	 */
-	protected static function is_external($path) {
-		$is_external = TimberURLHelper::is_absolute($path) && !strstr($path, site_url());
-		if ($is_external) {
-			$is_external = TimberURLHelper::is_absolute($path) && !strstr($path, home_url());
-		}
-		return $is_external;
-	}
+	//-- end of public methods --//
+
 
 	/**
 	 * Deletes resized versions of the supplied file name.
@@ -421,7 +407,7 @@
 			return '';
 		}
 		// if external image, load it first
-		if ( self::is_external( $src ) ) {
+		if ( TimberURLHelper::is_external_content( $src ) ) {
 			$src = self::sideload_image( $src );
 		}
 		// break down URL into components
@@ -461,294 +447,6 @@
 			return $src;
 		}
 	}
-=======
-    /**
-     * Deletes resized versions of the supplied file name.
-     * So if passed a value like my-pic.jpg, this function will delete my-pic-500x200-c-left.jpg, my-pic-400x400-c-default.jpg, etc.
-     *
-     * @param string  $local_file   ex: /var/www/wp-content/uploads/2015/my-pic.jpg
-     *                              ex: http://example.org/wp-content/uploads/2015/foo.png
-     */
-    static function delete_resized_files( $local_file ) {
-        if (TimberURLHelper::is_absolute( $local_file ) ) {
-            $local_file = TimberURLHelper::url_to_file_system( $local_file );
-        }
-        $info = pathinfo( $local_file );
-        $dir = $info['dirname'];
-        $ext = $info['extension'];
-        $filename = $info['filename'];
-        $searcher = '/' . $filename . '-[0-9999999]*';
-        foreach ( glob( $dir . $searcher ) as $found_file ) {
-            $regexdir = str_replace( '/', '\/', $dir );
-            $pattern = '/' . ( $regexdir ) . '\/' . $filename . '-[0-9]*x[0-9]*-c-[a-z]*.' . $ext . '/';
-            $match = preg_match( $pattern, $found_file );
-            //keeping these here so I know what the hell we're matching
-            //$match = preg_match("/\/srv\/www\/wordpress-develop\/src\/wp-content\/uploads\/2014\/05\/$filename-[0-9]*x[0-9]*-c-[a-z]*.jpg/", $found_file);
-            //$match = preg_match("/\/srv\/www\/wordpress-develop\/src\/wp-content\/uploads\/2014\/05\/arch-[0-9]*x[0-9]*-c-[a-z]*.jpg/", $filename);
-            if ( $match ) {
-                unlink( $found_file );
-            }
-        }
-    }
-
-    /**
-     * Deletes letterboxed versions of the supplied file name
-     *
-     * @param string  $local_file
-     */
-    static function delete_letterboxed_files( $local_file ) {
-        if (TimberURLHelper::is_absolute( $local_file ) ) {
-            $local_file = TimberURLHelper::url_to_file_system( $local_file );
-        }
-        $info = pathinfo( $local_file );
-        $dir = $info['dirname'];
-        $ext = $info['extension'];
-        $filename = $info['filename'];
-        $searcher = '/' . $filename . '-lbox-[0-9999999]*';
-        foreach ( glob( $dir . $searcher ) as $found_file ) {
-            $regexdir = str_replace( '/', '\/', $dir );
-            $pattern = '/' . ( $regexdir ) . '\/' . $filename . '-lbox-[0-9]*x[0-9]*-[a-zA-Z0-9]*.' . $ext . '/';
-            $match = preg_match( $pattern, $found_file );
-            if ( $match ) {
-                unlink( $found_file );
-            }
-        }
-    }
-
-
-    /**
-     * Determines the filepath corresponding to a given URL
-     *
-     * @param string  $url
-     * @return string
-     */
-    public static function get_server_location( $url ) {
-        // if we're already an absolute dir, just return
-        if ( 0 === strpos( $url, ABSPATH ) ) {
-            return $url;
-        }
-        // otherwise, analyze URL then build mapping path
-        $au = self::analyze_url($url);
-        $result = self::_get_file_path($au['base'], $au['subdir'], $au['basename']);
-        return $result;
-    }
-
-    /**
-     * Determines the filepath where a given external file will be stored.
-     *
-     * @param string  $file
-     * @return string
-     */
-    public static function get_sideloaded_file_loc( $file ) {
-        $upload = wp_upload_dir();
-        $dir = $upload['path'];
-        $filename = $file;
-        $file = parse_url( $file );
-        $path_parts = pathinfo( $file['path'] );
-        $basename = md5( $filename );
-        $ext = 'jpg';
-        if ( isset( $path_parts['extension'] ) ) {
-            $ext = $path_parts['extension'];
-        }
-        return $dir . '/' . $basename . '.' . $ext;
-    }
-
-    /**
-     * downloads an external image to the server and stores it on the server
-     *
-     * @param string  $file the URL to the original file
-     * @return string the URL to the downloaded file
-     */
-    public static function sideload_image( $file ) {
-        $loc = self::get_sideloaded_file_loc( $file );
-        if ( file_exists( $loc ) ) {
-            return TimberURLHelper::preslashit( TimberURLHelper::get_rel_path( $loc ) );
-        }
-        // Download file to temp location
-        if ( !function_exists( 'download_url' ) ) {
-            require_once ABSPATH . '/wp-admin/includes/file.php';
-        }
-        $tmp = download_url( $file );
-        preg_match( '/[^\?]+\.(jpe?g|jpe|gif|png)\b/i', $file, $matches );
-        $file_array = array();
-        $file_array['name'] = basename( $matches[0] );
-        $file_array['tmp_name'] = $tmp;
-        // If error storing temporarily, unlink
-        if ( is_wp_error( $tmp ) ) {
-            @unlink( $file_array['tmp_name'] );
-            $file_array['tmp_name'] = '';
-        }
-        // do the validation and storage stuff
-        $locinfo = pathinfo( $loc );
-        $file = wp_upload_bits( $locinfo['basename'], null, file_get_contents( $file_array['tmp_name'] ) );
-        return $file['url'];
-    }
-
-    /**
-     * Takes in an URL and breaks it into components,
-     * that will then be used in the different steps of image processing.
-     * The image is expected to be either part of a theme, plugin, or an upload.
-     *
-     * @param  string $url an URL (absolute or relative) pointing to an image
-     * @return array       an array (see keys in code below)
-     */
-    private static function analyze_url($url) {
-        $result = array(
-            'url' => $url, // the initial url
-            'absolute' => TimberURLHelper::is_absolute($url), // is the url absolute or relative (to home_url)
-            'base' => 0, // is the image in uploads dir, or in content dir (theme or plugin)
-            'subdir' => '', // the path between base (uploads or content) and file
-            'filename' => '', // the filename, without extension
-            'extension' => '', // the file extension
-            'basename' => '', // full file name
-        );
-        $upload_dir = wp_upload_dir();
-        $tmp = $url;
-        if ( 0 === strpos($tmp, ABSPATH) ) { // we've been given a dir, not an url
-            $result['absolute'] = true;
-            if ( 0 === strpos($tmp, $upload_dir['basedir']) ) {
-                $result['base']= self::BASE_UPLOADS; // upload based
-                $tmp = str_replace($upload_dir['basedir'], '', $tmp);
-            }
-            if ( 0 === strpos($tmp, WP_CONTENT_DIR) ) {
-                $result['base']= self::BASE_CONTENT; // content based
-                $tmp = str_replace(WP_CONTENT_DIR, '', $tmp);
-            }
-        } else {
-            if (!$result['absolute']) {
-                $tmp = home_url().$tmp;
-            }
-            if (0 === strpos($tmp, $upload_dir['baseurl'])) {
-                $result['base']= self::BASE_UPLOADS; // upload based
-                $tmp = str_replace($upload_dir['baseurl'], '', $tmp);
-            }
-            if (0 === strpos($tmp, content_url())) {
-                $result['base']= self::BASE_CONTENT; // content-based
-                $tmp = str_replace(content_url(), '', $tmp);
-            }
-        }
-        $parts = pathinfo($tmp);
-        $result['subdir'] = $parts['dirname'];
-        $result['filename'] = $parts['filename'];
-        $result['extension'] = $parts['extension'];
-        $result['basename'] = $parts['basename'];
-        // todo filename
-        return $result;
-    }
-
-    /**
-     * Builds the public URL of a file based on its different components
-     *
-     * @param  int    $base     one of self::BASE_UPLOADS, self::BASE_CONTENT to indicate if file is an upload or a content (theme or plugin)
-     * @param  string $subdir   subdirectory in which file is stored, relative to $base root folder
-     * @param  string $filename file name, including extension (but no path)
-     * @param  bool   $absolute should the returned URL be absolute (include protocol+host), or relative
-     * @return string           the URL
-     */
-    private static function _get_file_url($base, $subdir, $filename, $absolute) {
-        $url = '';
-        if( self::BASE_UPLOADS == $base ) {
-            $upload_dir = wp_upload_dir();
-            $url = $upload_dir['baseurl'];
-        }
-        if( self::BASE_CONTENT == $base ) {
-            $url = content_url();
-        }
-        if(!empty($subdir)) {
-            $url .= $subdir;
-        }
-        $url .= '/'.$filename;
-        if(!$absolute) {
-            $url = str_replace(home_url(), '', $url);
-        }
-        // $url = TimberURLHelper::remove_double_slashes( $url);
-        return $url;
-    }
-
-    /**
-     * Builds the absolute file system location of a file based on its different components
-     *
-     * @param  int    $base     one of self::BASE_UPLOADS, self::BASE_CONTENT to indicate if file is an upload or a content (theme or plugin)
-     * @param  string $subdir   subdirectory in which file is stored, relative to $base root folder
-     * @param  string $filename file name, including extension (but no path)
-     * @return string           the file location
-     */
-    private static function _get_file_path($base, $subdir, $filename) {
-        $path = '';
-        if(self::BASE_UPLOADS == $base) {
-            $upload_dir = wp_upload_dir();
-            $path = $upload_dir['basedir'];
-        }
-        if(self::BASE_CONTENT == $base) {
-            $path = WP_CONTENT_DIR;
-        }
-        if(!empty($subdir)) {
-            $path .= $subdir;
-        }
-        $path .= '/'.$filename;
-        return $path;
-    }
-
-
-    /**
-     * Main method that applies operation to src image:
-     * 1. break down supplied URL into components
-     * 2. use components to determine result file and URL
-     * 3. check if a result file already exists
-     * 4. otherwise, delegate to supplied TimberImageOperation
-     *
-     * @param  string  $src   an URL (absolute or relative) to an image
-     * @param  object  $op    object of class TimberImageOperation
-     * @param  boolean $force if true, remove any already existing result file and forces file generation
-     * @return string         URL to the new image - or the source one if error
-     *
-     */
-    private static function _operate( $src, $op, $force = false ) {
-        if ( empty( $src ) ) {
-            return '';
-        }
-        // if external image, load it first
-        if ( TimberURLHelper::is_external_content( $src ) ) {
-            $src = self::sideload_image( $src );
-        }
-        // break down URL into components
-        $au = self::analyze_url($src);
-        // build URL and filenames
-        $new_url = self::_get_file_url(
-            $au['base'],
-            $au['subdir'],
-            $op->filename($au['filename'], $au['extension']),
-            $au['absolute']
-        );
-        $new_server_path = self::_get_file_path(
-            $au['base'],
-            $au['subdir'],
-            $op->filename($au['filename'], $au['extension'])
-        );
-        $old_server_path = self::_get_file_path(
-            $au['base'],
-            $au['subdir'],
-            $au['basename']
-        );
-        // if already exists...
-        if ( file_exists( $new_server_path ) ) {
-            if ( $force ) {
-                // Force operation - warning: will regenerate the image on every pageload, use for testing purposes only!
-                unlink( $new_server_path );
-            } else {
-                // return existing file (caching)
-                return $new_url;
-            }
-        }
-        // otherwise generate result file
-        if($op->run($old_server_path, $new_server_path)) {
-            return $new_url;
-        } else {
-            // in case of error, we return source file itself
-            return $src;
-        }
-    }
->>>>>>> 77639e60
 
 
 // -- the below methods are just used for unit testing the URL generation code
