<?php

namespace Timber;

use Timber\Core;
use Timber\CoreInterface;
use Timber\CommentThread;
use Timber\Term;
use Timber\User;
use Timber\Image;
use Timber\Helper;
use Timber\URLHelper;
use Timber\PostGetter;
use Timber\PostType;

use WP_Post;

/**
 * Class Post
 *
 * This is the object you use to access or extend WordPress posts. Think of it as Timber's (more
 * accessible) version of `WP_Post`. This is used throughout Timber to represent posts retrieved
 * from WordPress making them available to Twig templates. See the PHP and Twig examples for an
 * example of what it’s like to work with this object in your code.
 *
 * @api
 * @example
 *
 * **single.php**
 *
 * ```php
 * $context = Timber::context();
 *
 * Timber::render( 'single.twig', $context );
 * ```
 *
 * **single.twig**
 *
 * ```twig
 * <article>
 *     <h1 class="headline">{{ post.title }}</h1>
 *     <div class="body">
 *         {{ post.content }}
 *     </div>
 * </article>
 * ```
 *
 * ```html
 * <article>
 *     <h1 class="headline">The Empire Strikes Back</h1>
 *     <div class="body">
 *         It is a dark time for the Rebellion. Although the Death Star has been
 *         destroyed, Imperial troops have driven the Rebel forces from their
 *         hidden base and pursued them across the galaxy.
 *     </div>
 * </article>
 * ```
 */
class Post extends Core implements CoreInterface, Setupable {

	/**
	 * @var string The name of the class to handle images by default
	 */
	public $ImageClass = 'Timber\Image';

	/**
	 * @var string The name of the class to handle posts by default
	 */
	public $PostClass = 'Timber\Post';

	/**
	 * @var string The name of the class to handle terms by default
	 */
	public $TermClass = 'Timber\Term';

	/**
	 * @var string What does this class represent in WordPress terms?
	 */
	public $object_type = 'post';

	/**
	 * @api
	 * @var array Stores custom meta data
	 */
	public $custom = array();

	/**
	 * @var string What does this class represent in WordPress terms?
	 */
	public static $representation = 'post';

	/**
	 * @internal
	 * @var string Stores the processed content internally
	 */
	protected $_content;

	/**
	 * @var string The returned permalink from WP's get_permalink function
	 */
	protected $_permalink;

	/**
	 * @var array Stores the results of the next Timber\Post in a set inside an array (in order to manage by-taxonomy)
	 */
	protected $_next = array();

	/**
	 * @var array Stores the results of the previous Timber\Post in a set inside an array (in order to manage by-taxonomy)
	 */
	protected $_prev = array();

	/**
	 * @var string Stores the CSS classes for the post (ex: "post post-type-book post-123")
	 */
	protected $_css_class;

	/**
	 * @api
	 * @var int $id the numeric WordPress id of a post
	 */
	public $id;

	/**
	 * @api
	 * @var string The numeric WordPress id of a post, capitalized to match WordPress usage.
	 */
	public $ID;

	/**
	 * @api
	 * @var int The numeric ID of the a post's author corresponding to the wp_user database table
	 */
	public $post_author;

	/**
	 * @api
	 * @var string The raw text of a WP post as stored in the database
	 */
	public $post_content;

	/**
	 * @api
	 * @var string The raw date string as stored in the WP database, ex: 2014-07-05 18:01:39
	 */
	public $post_date;

	/**
	 * @api
	 * @var string The raw text of a manual post excerpt as stored in the database
	 */
	public $post_excerpt;

	/**
	 * @api
	 * @var int The numeric ID of a post's parent post
	 */
	public $post_parent;

	/**
	 * @api
	 * @var string The status of a post ("draft", "publish", etc.)
	 */
	public $post_status;

	/**
	 * @api
	 * @var string The raw text of a post's title as stored in the database
	 */
	public $post_title;

	/**
	 * @api
	 * @var string The name of the post type, this is the machine name (so "my_custom_post_type" as
	 *      opposed to "My Custom Post Type")
	 */
	public $post_type;

	/**
	 * @api
	 * @var string The URL-safe slug, this corresponds to the poorly-named "post_name" in the WP
	 *      database, ex: "hello-world"
	 */
	public $slug;

	public $_thumbnail_id;

	/**
	 * @var string Stores the PostType object for the Post
	 */
	protected $__type;

	/**
	 * If you send the constructor nothing it will try to figure out the current post id based on
	 * being inside The_Loop.
	 *
	 * @api
	 * @example
	 * ```php
	 * $post = new Timber\Post();
	 * $other_post = new Timber\Post($random_post_id);
	 * ```
	 *
	 * @param mixed $pid
	 */
	public function __construct( $pid = null ) {
		$pid = $this->determine_id($pid);
		$this->init($pid);
	}

	/**
	 * This is helpful for twig to return properties and methods see:
	 * https://github.com/fabpot/Twig/issues/2
	 *
	 * This is also here to ensure that {{ post.class }} remains usable.
	 *
	 * @api
	 *
	 * @return mixed
	 */
	public function __get( $field ) {
		if ( 'class' === $field ) {
			return $this->css_class();
		}
		return parent::__get($field);
	}

	/**
	 * This is helpful for twig to return properties and methods see:
	 * https://github.com/fabpot/Twig/issues/2
	 *
	 * This is also here to ensure that {{ post.class }} remains usable
	 *
	 * @api
	 *
	 * @return mixed
	 */
	public function __call( $field, $args ) {
		if ( 'class' === $field ) {
			$class = isset($args[0]) ? $args[0] : '';
			return $this->css_class($class);
		}

		return parent::__call($field, $args);
	}

	/**
	 * Sets up a post.
	 *
	 * Sets up the `$post` global, and other global variables as well as variables in the
	 * `$wp_query` global that makes Timber more compatible with WordPress.
	 *
	 * This function will be called automatically when you loop over Timber posts as well as in
	 * `Timber::context()`.
	 *
	 * @api
	 * @since 2.0.0
	 *
	 * @return \Timber\Post The post instance.
	 */
	public function setup() {
		global $post;
		global $wp_query;

		// Overwrite post global.
		// phpcs:ignore WordPress.WP.GlobalVariablesOverride.OverrideProhibited
		$post = $this;

		// Mimick WordPress behavior to improve compatibility with third party plugins.
		$wp_query->in_the_loop = true;

		// The setup_postdata() function will call the 'the_post' action.
		$wp_query->setup_postdata( $post->ID );

		return $this;
	}

	/**
	 * Resets variables after post has been used.
	 *
	 * This function will be called automatically when you loop over Timber posts.
	 *
	 * @api
	 * @since 2.0.0
	 *
	 * @return \Timber\Post The post instance.
	 */
	public function teardown() {
		global $wp_query;

		$wp_query->in_the_loop = false;

		return $this;
	}

	/**
	 * Determined whether or not an admin/editor is looking at the post in "preview mode" via the
	 * WordPress admin
	 * @internal
	 * @return bool
	 */
	protected static function is_previewing() {
		global $wp_query;
		if ( isset($_GET['preview']) && isset($_GET['preview_nonce']) && wp_verify_nonce($_GET['preview_nonce'], 'post_preview_'.$wp_query->queried_object_id) ) {
			return true;
		}
	}

	/**
	 * tries to figure out what post you want to get if not explictly defined (or if it is, allows it to be passed through)
	 * @internal
	 * @param mixed a value to test against
	 * @return int the numberic id we should be using for this post object
	 */
	protected function determine_id( $pid ) {
		global $wp_query;
		if ( $pid === null &&
			isset($wp_query->queried_object_id)
			&& $wp_query->queried_object_id
			&& isset($wp_query->queried_object)
			&& is_object($wp_query->queried_object)
			&& get_class($wp_query->queried_object) == 'WP_Post'
		) {
			$pid = $wp_query->queried_object_id;
		} else if ( $pid === null && $wp_query->is_home && isset($wp_query->queried_object_id) && $wp_query->queried_object_id ) {
			//hack for static page as home page
			$pid = $wp_query->queried_object_id;
		} else if ( $pid === null ) {
			$gtid = false;
			$maybe_post = get_post();
			if ( isset($maybe_post->ID) ) {
				$gtid = true;
			}
			if ( $gtid ) {
				$pid = get_the_ID();
			}
			if ( !$pid ) {
				global $wp_query;
				if ( isset($wp_query->query['p']) ) {
					$pid = $wp_query->query['p'];
				}
			}
		}
		if ( $pid === null && ($pid_from_loop = PostGetter::loop_to_id()) ) {
			$pid = $pid_from_loop;
		}
		return $pid;
	}

	/**
	 * Outputs the title of the post if you do something like `<h1>{{post}}</h1>`
	 *
	 * @api
	 * @return string
	 */
	public function __toString() {
		return $this->title();
	}

	protected function get_post_preview_object() {
		global $wp_query;
		if ( $this->is_previewing() ) {
			$revision_id = $this->get_post_preview_id( $wp_query );
			return new $this->PostClass( $revision_id );
		}
	}

	protected function get_post_preview_id( $query ) {
		$can = array(
			get_post_type_object($query->queried_object->post_type)->cap->edit_post,
		);

		if ( $query->queried_object->author_id !== get_current_user_id() ) {
			$can[] = get_post_type_object($query->queried_object->post_type)->cap->edit_others_posts;
		}

		$can_preview = array();

		foreach ( $can as $type ) {
			if ( current_user_can($type, $query->queried_object_id) ) {
				$can_preview[] = true;
			}
		}

		if ( count($can_preview) !== count($can) ) {
			return;
		}

		$revisions = wp_get_post_revisions($query->queried_object_id);

		if ( !empty($revisions) ) {
			$revision = reset($revisions);
			return $revision->ID;
		}

		return false;
	}

	/**
	 * Initializes a Post
	 * @internal
	 * @param integer $pid
	 */
	protected function init( $pid = null ) {
		if ( $pid === null ) {
			$pid = get_the_ID();
		}
		if ( is_numeric($pid) ) {
			$this->ID = $pid;
		}
		$post_info = $this->get_info($pid);
		$this->import($post_info);
	}

	/**
	 * updates the post_meta of the current object with the given value
	 * @param string $field
	 * @param mixed $value
	 */
	public function update( $field, $value ) {
		if ( isset($this->ID) ) {
			update_post_meta($this->ID, $field, $value);
			$this->$field = $value;
		}
	}


	/**
	 * takes a mix of integer (post ID), string (post slug),
	 * or object to return a WordPress post object from WP's built-in get_post() function
	 * @internal
	 * @param integer $pid
	 * @return WP_Post on success
	 */
	protected function prepare_post_info( $pid = 0 ) {
		if ( is_string($pid) || is_numeric($pid) || (is_object($pid) && !isset($pid->post_title)) || $pid === 0 ) {
			$pid  = self::check_post_id($pid);
			$post = get_post($pid);
			if ( $post ) {
				return $post;
			}
		}
		// we can skip if already is WP_Post.
		return $pid;
	}


	/**
	 * Helps you find the post id regardless of whether you send a string or whatever.
	 *
	 * @internal
	 * @param integer $pid number to check against.
	 * @return integer ID number of a post
	 */
	protected function check_post_id( $pid ) {
		if ( is_numeric($pid) && 0 === $pid ) {
			$pid = get_the_ID();
			return $pid;
		}
		if ( ! is_numeric($pid) && is_string($pid) ) {
			$pid = PostGetter::get_post_id_by_name($pid);
		}
		return $pid;
	}

	/**
	 * Get a preview (excerpt) of your post.
	 *
	 * If you an excerpt is set on the post, the excerpt will be used. Otherwise it will try to pull
	 * from a preview from `post_content`. If there’s a `<!-- more -->` tag in the post content,
	 * it will use that to mark where to pull through.
	 *
	 * @api
	 * @see \Timber\PostPreview
	 *
	 * @return \Timber\PostPreview
	 */
	public function preview() {
		return new PostPreview($this);
	}

	/**
	 * Get a preview (excerpt) of your post.
	 *
	 * @api
	 * @deprecated 1.3.1, use `{{ post.preview }}` instead.
	 * @see        \Timber\Post::preview()
	 *
	 * @param int         $len      The number of words that WordPress should use to make the
	 *                              preview.
	 *                              (Isn’t this better than [this
	 *                              mess](http://wordpress.org/support/topic/changing-the-default-length-of-the_excerpt-1?replies=14)?).
	 *                              If you’ve set a post excerpt on a post, we’ll use that for the
	 *                              preview text; otherwise the first X words of `post_content`.
	 * @param bool        $force    What happens if your custom post excerpt is longer then the
	 *                              length requested? By default (`$force = false`) it will use the
	 *                              full `post_excerpt`. However, you can set this to `true` to
	 *                              *force* your excerpt to be of the desired length.
	 * @param string      $readmore The text you want to use for the 'readmore' link.
	 * @param bool|string $strip    `true` for default, `false` for none, a string for a list of
	 *                              custom attributes.
	 * @param string      $end      The text to end the preview with. Default `...`.
	 *
	 * @return string The post preview.
	 */
	public function get_preview( $len = 50, $force = false, $readmore = 'Read More', $strip = true, $end = '&hellip;' ) {
		Helper::deprecated('{{ post.get_preview }}', '{{ post.preview }}', '1.3.1');
		$pp = new PostPreview($this);

		/** This filter is documented in PostPreview.php */
		add_filter('timber/post/preview/read_more_class', function(){
			/**
			 * Filters the CSS class used for the preview link for a post.
			 *
			 * This filter only applies when you use `{{ post.get_preview() }}`. When you want to
			 * change the CSS class for all preview links in general, you can use the
			 * `timber/post/preview/read_more_class` filter.
			 *
			 * @since 0.22.3
			 * @example
			 * ```php
			 * // Change the CSS class for preview links
			 * add_filter( 'timber/post/get_preview/read_more_class', function( $class ) {
			 *     return 'post__read-more__link';
			 * } );
			 * ```
			 *
			 * @param string $class The CSS class to use for the preview link. Default `read-more`.
			 */
			return apply_filters('timber/post/get_preview/read_more_class', "read-more");
		});

		return $pp->length($len)->force($force)->read_more($readmore)->strip($strip)->end($end);
	}

	/**
	 * Gets the post meta data values and attaches it to the current object.
	 *
	 * @param int $pid A post ID.
	 */
	public function import_custom( $pid ) {
		$customs = $this->get_meta_values($pid);
		$this->import($customs);
	}

	/**
	 * Used internally to fetch the metadata fields (wp_postmeta table)
	 * and attach them to our Timber\Post object
	 * @internal
	 *
	 * @param int $pid
	 *
	 * @return array
	 */
	protected function get_meta_values( $pid ) {
		$customs = array();

		/**
		 * Fires before post meta data is imported into the object.
		 *
		 * @since 2.0.0
		 *
		 * @param array        $customs An array of custom meta values. Passing an non-empty array
		 *                              will skip fetching the values from the database and will use
		 *                              the filtered values instead.
		 * @param int          $pid     The post ID.
		 * @param \Timber\Post $post    The post object.
		 */
		$customs = apply_filters( 'timber/post/pre_get_meta_values', $customs, $pid, $this );

		/**
		 * Fires before post meta data is imported into the object.
		 *
		 * @deprecated 2.0.0, use `timber/post/pre_get_meta_values`
		 */
		do_action_deprecated(
			'timber_post_get_meta_pre',
			array( $customs, $pid, $this ),
			'2.0.0',
			'timber/post/pre_get_meta_values'
		);

		if ( !is_array($customs) || empty($customs) ) {
			$customs = get_post_custom($pid);
		}

		foreach ( $customs as $key => $value ) {
			if ( is_array($value) && count($value) == 1 && isset($value[0]) ) {
				$value = $value[0];
			}
			$customs[$key] = maybe_unserialize($value);
		}

		/**
		 * Filters post meta data.
		 *
		 * This filter is used by the ACF Integration.
		 *
		 * @todo Add description, example
		 *
		 * @since 2.0.0
		 *
		 * @param array        $customs Post meta data.
		 * @param int          $pid     The post ID.
		 * @param \Timber\Post $post    The post object.
		 */
		$customs = apply_filters( 'timber/post/get_meta_values', $customs, $pid, $this );

		/**
		 * Filters post meta data.
		 *
		 * @deprecated 2.0.0, use `timber/post/get_meta_values`
		 */
		$customs = apply_filters_deprecated(
			'timber_post_get_meta',
			array( $customs, $pid, $this ),
			'2.0.0',
			'timber/post/get_meta_values'
		);

		return $customs;
	}

	/**
	 * @internal
	 * @param int $i
	 * @return string
	 */
	protected static function get_wp_link_page( $i ) {
		$link = _wp_link_page($i);
		$link = new \SimpleXMLElement($link.'</a>');
		if ( isset($link['href']) ) {
			return $link['href'];
		}
	}

	/**
	 * Used internally by init, etc. to build Timber\Post object.
	 *
	 * @internal
	 * @param  int|null $pid The ID to generate info from.
	 * @return null|object|WP_Post
	 */
	protected function get_info( $pid = null ) {
		$post = $this->prepare_post_info($pid);
		if ( !isset($post->post_status) ) {
			return null;
		}

		$post->status = $post->post_status;
		$post->id = $post->ID;
		$post->slug = $post->post_name;

		$customs = $this->get_meta_values($post->ID);

		if ( $this->is_previewing() ) {
			global $wp_query;
			$rev_id = $this->get_post_preview_id($wp_query);
			$customs = $this->get_meta_values($rev_id);
		}

		$post->custom = $customs;
		return $post;
	}

	/**
	 * Gets the comment form for use on a single article page
	 *
	 * @api
	 * @param array This $args array thing is a mess, [fix at some point](http://codex.wordpress.org/Function_Reference/comment_form)
	 * @return string of HTML for the form
	 */
	public function comment_form( $args = array() ) {
		return trim(Helper::ob_function( 'comment_form', array( $args, $this->ID ) ));
	}

	/**
	 * Gets the terms associated with the post.
	 *
	 * @api
	 * @example
	 * ```twig
	 * <section id="job-feed">
	 * {% for post in job %}
	 *     <div class="job">
	 *         <h2>{{ post.title }}</h2>
	 *         <p>{{ post.terms('category')|join(', ') }}</p>
	 *     </div>
	 * {% endfor %}
	 * </section>
	 * ```
	 * ```html
	 * <section id="job-feed">
	 *     <div class="job">
	 *         <h2>Cheese Maker</h2>
	 *         <p>Food, Cheese, Fromage</p>
	 *     </div>
	 *     <div class="job">
	 *         <h2>Mime</h2>
	 *         <p>Performance, Silence</p>
	 *     </div>
	 * </section>
	 * ```
	 * ```php
	 * // Get all terms of a taxonomy.
	 * $terms = $post->terms( 'category' );
	 *
	 * // Get terms of multiple taxonomies.
	 * $terms = $post->terms( array( 'books', 'movies' ) );
	 *
	 * // Use custom arguments for taxonomy query and options.
	 * $terms = $post->terms( array(
     *     'query' => [
     *         'taxonomy' => 'custom_tax',
     *         'orderby'  => 'count',
     *     ],
     *     'merge'      => false,
     *     'term_class' => 'My_Term_Class'
     * ) );
	 * ```
	 *
	 * @param string|array $args {
	 *     Optional. Name of the taxonomy or array of arguments.
	 *
	 *     @type array $query       Any array of term query parameters for getting the terms. See
	 *                              `WP_Term_Query::__construct()` for supported arguments. Use the
	 *                              `taxonomy` argument to choose which taxonomies to get. Defaults
	 *                              to querying all registered taxonomies for the post type. You can
	 *                              use custom or built-in WordPress taxonomies (category, tag).
	 *                              Timber plays nice and figures out that `tag`, `tags` or
	 *                              `post_tag` are all the same (also for `categories` or
	 *                              `category`). For custom taxonomies you need to define the
	 *                              proper name.
	 *     @type bool $merge        Whether the resulting array should be one big one (`true`) or
	 *                              whether it should be an array of sub-arrays for each taxonomy
	 *                              (`false`). Default `true`.
	 *     @type string $term_class The Timber term class to use for the term objects.
	 * }
	 * @return array An array of taxonomies.
	 */
	public function terms( $args = array() ) {
		// Make it possible to use a category or an array of categories as a shorthand.
		if ( ! is_array( $args ) || isset( $args[0] ) ) {
			$args = array(
				'query' => array(
					'taxonomy' => $args,
				),
			);
		}

		// Defaults.
		$args = wp_parse_args( $args, array(
			'query' => array(
				'taxonomy' => 'all',
			),
			'merge' => true,
			'term_class' => $this->TermClass,
		) );

		$tax        = $args['query']['taxonomy'];
		$merge      = $args['merge'];
		$term_class = $args['term_class'];
		$taxonomies = array();

		// Build an array of taxonomies.
		if ( is_array( $tax ) ) {
			$taxonomies = $tax;
		} elseif ( is_string( $tax ) ) {
			if ( in_array( $tax, array( 'all', 'any', '' ) ) ) {
				$taxonomies = get_object_taxonomies($this->post_type);
			} else {
				$taxonomies = array($tax);
			}
		}

		$terms = wp_get_post_terms( $this->ID, $taxonomies, $args['query'] );

		if ( is_wp_error( $terms ) ) {
			/**
			 * @var $terms \WP_Error
			 */
			Helper::error_log( 'Error retrieving terms for taxonomies on a post in lib/Post.php' );
			Helper::error_log( 'tax = ' . print_r( $tax, true ) );
			Helper::error_log( 'WP_Error: ' . $terms->get_error_message() );

			return $terms;
		}

		// Map over array of WordPress terms and transform them into instances of chosen term class.
		$terms = array_map( function( $term ) use ( $term_class ) {
			return call_user_func( array( $term_class, 'from' ), $term->term_id, $term->taxonomy );
		}, $terms );

		if ( ! $merge ) {
			$terms_sorted = array();

			// Initialize sub-arrays.
			foreach ( $taxonomies as $taxonomy ) {
				$terms_sorted[ $taxonomy ] = array();
			}

			// Fill terms into arrays.
			foreach ( $terms as $term ) {
				$terms_sorted[ $term->taxonomy ][] = $term;
			}

			return $terms_sorted;
		}

		return $terms;
	}

	/**
	 * @api
	 * @param string|int $term_name_or_id
	 * @param string $taxonomy
	 * @return bool
	 */
	public function has_term( $term_name_or_id, $taxonomy = 'all' ) {
		if ( $taxonomy == 'all' || $taxonomy == 'any' ) {
			$taxes = get_object_taxonomies($this->post_type, 'names');
			$ret = false;
			foreach ( $taxes as $tax ) {
				if ( has_term($term_name_or_id, $tax, $this->ID) ) {
					$ret = true;
					break;
				}
			}
			return $ret;
		}
		return has_term($term_name_or_id, $taxonomy, $this->ID);
	}

	/**
	 * @api
	 * @return int the number of comments on a post
	 */
	public function comment_count() {
		return get_comments_number($this->ID);
	}


	/**
	 * @api
	 * @param string $field_name
	 * @return boolean
	 */
	public function has_field( $field_name ) {
		return (!$this->meta($field_name)) ? false : true;
	}

	/**
	 * Gets the field object data from Advanced Custom Fields.
	 * This includes metadata on the field like whether it's conditional or not.
	 *
	 * @api
	 * @since 1.6.0
	 * @param string $field_name of the field you want to lookup.
	 * @return mixed
	 */
	public function field_object( $field_name ) {
		/**
		 * Filters field object data from Advanced Custom Fields.
		 *
		 * This filter is used by the ACF Integration.
		 *
		 * @todo Add example
		 *
		 * @see   \Timber\Post::field_object()
		 * @since 1.6.0
		 *
		 * @param array        $value      The field object array.
		 * @param int          $post_id    The post ID.
		 * @param string       $field_name The ACF field name.
		 * @param \Timber\Post $post       The post object.
		 */
		$value = apply_filters('timber/post/meta_object_field', null, $this->ID, $field_name, $this);

		$value = $this->convert($value, __CLASS__);
		return $value;
	}

	/**
	 * Gets a post meta value.
	 *
	 * Returns a meta value for a post that’s saved in the post meta database table.
	 *
	 * @api
	 *
	 * @param string $field_name The field name for which you want to get the value.
	 * @return mixed The meta field value.
	 */
	public function meta( $field_name = null ) {
<<<<<<< HEAD

    if ( $rd = $this->get_revised_data_from_method('meta', $field_name) ) {
=======
        if ( $rd = $this->get_revised_data_from_method('meta', $field_name) ) {
>>>>>>> 468d92dc
			return $rd;
		}

		/**
		 * Filters the value for a post meta field before it is fetched from the database.
		 *
		 * @todo  Add description, example
		 *
		 * @see   \Timber\Post::meta()
		 * @since 2.0.0
		 *
		 * @param string       $value      The field value. Default null.
		 * @param int          $post_id    The post ID.
		 * @param string       $field_name The name of the meta field to get the value for.
		 * @param \Timber\Post $post       The post object.
		 */
		$value = apply_filters( 'timber/post/pre_meta', null, $this->ID, $field_name, $this );

		if ( null === $field_name ) {
			Helper::warn('You have not set what meta field you want to retrive this can cause strange behavior and is not recommended');
		}

		if ( "meta" === $field_name ) {
			Helper::warn('You are trying to retrive a meta field named "meta" this can cause strange behavior and is not recommended');
		}

		/**
		 * Filters the value for a post meta field before it is fetched from the database.
		 *
		 * @deprecated 2.0.0, use `timber/post/pre_meta`
		 */
		$value = apply_filters_deprecated(
			'timber_post_get_meta_field_pre',
			array( $value, $this->ID, $field_name, $this ),
			'2.0.0',
			'timber/post/pre_meta'
		);

		if ( $value === null ) {
			$value = get_post_meta($this->ID, $field_name);
			if ( is_array($value) && count($value) == 1 ) {
				$value = $value[0];
			}
			if ( is_array($value) && count($value) == 0 ) {
				$value = null;
			}
		}

		/**
		 * Filters the value for a post meta field.
		 *
		 * This filter is used by the ACF Integration.
		 *
		 * @todo  Add description, example
		 *
		 * @see   \Timber\Post::meta()
		 * @since 2.0.0
		 *
		 * @param string       $value      The field value.
		 * @param int          $post_id    The post ID.
		 * @param string       $field_name The name of the meta field to get the value for.
		 * @param \Timber\Post $post       The post object.
		 */
		$value = apply_filters( 'timber/post/meta', $value, $this->ID, $field_name, $this );

		/**
		 * Filters the value for a post meta field.
		 *
		 * @deprecated 2.0.0, use `timber/post/meta`
		 */
		$value = apply_filters_deprecated(
			'timber_post_get_meta_field',
			array( $value, $this->ID, $field_name, $this ),
			'2.0.0',
			'timber/post/meta'
		);

		$value = $this->convert($value, __CLASS__);
		return $value;
	}

	/**
	 * Import field data onto this object
	 *
	 * @api
	 * @deprecated since 2.0.0
	 * @param string $field_name
	 */
	public function import_field( $field_name ) {
		$this->$field_name = $this->meta($field_name);
	}

	/**
	 * Get the CSS classes for a post without cache.
	 * For usage you should use `{{post.class}}`
	 *
	 * @internal
	 * @param string $class additional classes you want to add.
	 * @example
	 * ```twig
	 * <article class="{{ post.post_class }}">
	 *    {# Some stuff here #}
	 * </article>
	 * ```
	 *
	 * ```html
	 * <article class="post-2612 post type-post status-publish format-standard has-post-thumbnail hentry category-data tag-charleston-church-shooting tag-dylann-roof tag-gun-violence tag-hate-crimes tag-national-incident-based-reporting-system">
	 *    {# Some stuff here #}
	 * </article>
	 * ```
	 * @return string a space-seperated list of classes
	 */
	public function post_class( $class = '' ) {
		global $post;
		$old_global_post = $post;
<<<<<<< HEAD
    $post = $this;
=======
        $post = $this;
>>>>>>> 468d92dc

		$class_array = get_post_class($class, $this->ID);
		if ( $this->is_previewing() ) {
			$class_array = get_post_class($class, $this->post_parent);
		}

		if ( is_array($class_array) ) {
			$class_array = implode(' ', $class_array);
		}

        $post = $old_global_post;
		return $class_array;
	}

	/**
	 * Get the CSS classes for a post, but with caching css post classes. For usage you should use `{{ post.class }}` instead of `{{post.css_class}}` or `{{post.post_class}}`
	 *
	 * @internal
	 * @param string $class additional classes you want to add.
	 * @see \Timber\Post::$_css_class
	 * @example
	 * ```twig
	 * <article class="{{ post.class }}">
	 *    {# Some stuff here #}
	 * </article>
	 * ```
	 *
	 * @return string a space-seperated list of classes
	 */
	public function css_class( $class = '' ) {
		if ( ! $this->_css_class ) {
			$this->_css_class = $this->post_class();
		}

		return trim(sprintf('%s %s', $this->_css_class, $class));
	}

	/**
	 * @return array
	 * @codeCoverageIgnore
	 */
	public function get_method_values() {
		$ret = parent::get_method_values();
		$ret['author'] = $this->author();
		$ret['categories'] = $this->categories();
		$ret['category'] = $this->category();
		$ret['children'] = $this->children();
		$ret['comments'] = $this->comments();
		$ret['content'] = $this->content();
		$ret['edit_link'] = $this->edit_link();
		$ret['format'] = $this->format();
		$ret['link'] = $this->link();
		$ret['next'] = $this->next();
		$ret['pagination'] = $this->pagination();
		$ret['parent'] = $this->parent();
		$ret['path'] = $this->path();
		$ret['prev'] = $this->prev();
		$ret['terms'] = $this->terms();
		$ret['tags'] = $this->tags();
		$ret['thumbnail'] = $this->thumbnail();
		$ret['title'] = $this->title();
		return $ret;
	}

	/**
	 * Return the author of a post
	 *
	 * @api
	 * @example
	 * ```twig
	 * <h1>{{post.title}}</h1>
	 * <p class="byline">
	 *     <a href="{{post.author.link}}">{{post.author.name}}</a>
	 * </p>
	 * ```
	 * @return User|null A User object if found, false if not
	 */
	public function author() {
		if ( isset($this->post_author) ) {
			return new User($this->post_author);
		}
	}

	/**
	 * Got more than one author? That's cool, but you'll need Co-Authors plus or another plugin to access any data
	 *
	 * @api
	 * @return array
	 */
	public function authors() {
		/**
		 * Filters authors for a post.
		 *
		 * This filter is used by the CoAuthorsPlus integration.
		 *
		 * @todo  Add example
		 *
		 * @see   \Timber\Post::authors()
		 * @since 1.1.4
		 *
		 * @param array        $authors An array of User objects. Default: User object for `post_author`.
		 * @param \Timber\Post $post    The post object.
		 */
		return apply_filters('timber/post/authors', array($this->author()), $this);
	}

	/**
	 * Get the author (WordPress user) who last modified the post
	 *
	 * @api
	 * @example
	 * ```twig
	 * Last updated by {{ post.modified_author.name }}
	 * ```
	 * ```html
	 * Last updated by Harper Lee
	 * ```
	 * @return User|null A User object if found, false if not
	 */
	public function modified_author() {
		$user_id = get_post_meta($this->ID, '_edit_last', true);
		return ($user_id ? new User($user_id) : $this->author());
	}

	/**
	 * Get the categories on a particular post
	 *
	 * @api
	 * @return array of Timber\Term objects
	 */
	public function categories() {
		return $this->terms('category');
	}

	/**
	 * Returns a category attached to a post
	 *
	 * @api
	 * If mulitpuile categories are set, it will return just the first one
	 * @return \Timber\Term|null
	 */
	public function category() {
		$cats = $this->categories();
		if ( count($cats) && isset($cats[0]) ) {
			return $cats[0];
		}
	}

	/**
	 * Returns an array of children on the post as Timber\Posts
	 * (or other claass as you define).
	 *
	 * @api
	 * @example
	 * ```twig
	 * {% if post.children %}
	 *     Here are the child pages:
	 *     {% for child in post.children %}
	 *         <a href="{{ child.link }}">{{ child.title }}</a>
	 *     {% endfor %}
	 * {% endif %}
	 * ```
	 * @param string|array $post_type _optional_ use to find children of a particular post type (attachment vs. page for example). You might want to restrict to certain types of children in case other stuff gets all mucked in there. You can use 'parent' to use the parent's post type or you can pass an array of post types.
	 * @param string|bool  $child_post_class _optional_ a custom post class (ex: 'MyTimber\Post') to return the objects as. By default (false) it will use Timber\Post::$post_class value.
	 * @return array
	 */
	public function children( $post_type = 'any', $child_post_class = false ) {
		if ( $child_post_class === false ) {
			$child_post_class = $this->PostClass;
		}
		if ( $post_type === 'parent' ) {
			$post_type = $this->post_type;
		}
		if ( is_array($post_type) ) {
			$post_type = implode('&post_type[]=', $post_type);
		}
		$query = 'post_parent=' . $this->ID . '&post_type[]=' . $post_type . '&numberposts=-1&orderby=menu_order title&order=ASC&post_status[]=publish';
		if ( $this->post_status === 'publish' ) {
			$query .= '&post_status[]=inherit';
		}
		$children = get_children($query);
		foreach ( $children as &$child ) {
			$child = new $child_post_class($child->ID);
		}
		$children = array_values($children);
		return $children;
	}

	/**
	 * Gets the comments on a Timber\Post and returns them as an array of `Timber\Comment` objects (or whatever comment class you set).
	 *
	 * @api
	 * @example
	 * ```twig
	 * {# single.twig #}
	 * <h4>Comments:</h4>
	 * {% for comment in post.comments %}
	 * 	<div class="comment-{{comment.ID}} comment-order-{{loop.index}}">
	 * 		<p>{{comment.author.name}} said:</p>
	 * 		<p>{{comment.content}}</p>
	 * 	</div>
	 * {% endfor %}
	 * ```
	 *
	 * @param int $count Set the number of comments you want to get. `0` is analogous to "all"
	 * @param string $order use ordering set in WordPress admin, or a different scheme
	 * @param string $type For when other plugins use the comments table for their own special purposes, might be set to 'liveblog' or other depending on what's stored in yr comments table
	 * @param string $status Could be 'pending', etc.
	 * @param string $CommentClass What class to use when returning Comment objects. As you become a Timber pro, you might find yourself extending Timber\Comment for your site or app (obviously, totally optional)
	 * @return bool|array
	 */
	public function comments( $count = null, $order = 'wp', $type = 'comment', $status = 'approve', $CommentClass = 'Timber\Comment' ) {
		global $overridden_cpage, $user_ID;
		$overridden_cpage = false;

		$commenter = wp_get_current_commenter();
		$comment_author_email = $commenter['comment_author_email'];

		$args = array('status' => $status, 'order' => $order, 'type' => $type);
		if ( $count > 0 ) {
			$args['number'] = $count;
		}
		if ( strtolower($order) == 'wp' || strtolower($order) == 'wordpress' ) {
			$args['order'] = get_option('comment_order');
		}

		if ( $user_ID ) {
			$args['include_unapproved'] = array($user_ID);
		} elseif ( !empty($comment_author_email) ) {
			$args['include_unapproved'] = array($comment_author_email);
		}
		$ct = new CommentThread($this->ID, false);
		$ct->CommentClass = $CommentClass;
		$ct->init($args);
		return $ct;
	}

	/**
	 * If the Password form is to be shown, show it!
	 * @return string|void
	 */
	protected function maybe_show_password_form() {
		if ( $this->password_required() ) {
			$show_pw = false;

			/**
			 * Filters whether the password form should be shown for password protected posts.
			 *
			 * This filter runs only when you call `{{ post.content }}` for a password protected
			 * post. When this filter returns `true`, a password form will be shown instead of the
			 * post content. If you want to modify the form itself, you can use the
			 * `timber/post/content/password_form` filter.
			 *
			 * @since 1.1.4
			 * @example
			 * ```php
			 * // Always show password form for password protected posts.
			 * add_filter( 'timber/post/content/show_password_form_for_protected', '__return_true' );
			 * ```
			 *
			 * @param bool $show_pw Whether the password form should be shown. Default `false`.
			 */
			$show_pw = apply_filters('timber/post/content/show_password_form_for_protected', $show_pw);

			if ( $show_pw ) {
				/**
				 * Filters the password form output.
				 *
				 * As an alternative to this filter, you could also use WordPress’s `the_password_form` filter.
				 * The difference to this filter is, that you’ll also have the post object available as a second
				 * parameter, in case you need that.
				 *
				 * @since 1.1.4
				 *
				 * @example
				 * ```php
				 * // Modify the password form.
				 * add_filter( 'timber/post/content/password_form', function( $form, $post ) {
				 *     return Timber::compile( 'assets/password-form.twig', array( 'post' => $post ) );
				 * }, 10, 2 );
				 * ```
				 *
				 * @param string       $form Form output. Default WordPress password form output generated by `get_the_password_form()`.
				 * @param \Timber\Post $post The post object.
				 */
				return apply_filters('timber/post/content/password_form', get_the_password_form($this->ID), $this);
			}
		}
	}

	/**
	 *
	 */
	protected function get_revised_data_from_method( $method, $args = false ) {
		if ( ! is_array($args) ) {
			$args = array($args);
		}
		$rev = $this->get_post_preview_object();
		if ( $rev && $this->ID == $rev->post_parent && $this->ID != $rev->ID ) {
			return call_user_func_array( array($rev, $method), $args );
		}
	}

	/**
	 * Gets the actual content of a WP Post, as opposed to post_content this will run the hooks/filters attached to the_content. \This guy will return your posts content with WordPress filters run on it (like for shortcodes and wpautop).
	 *
	 * @api
	 * @example
	 * ```twig
	 * <div class="article">
	 *     <h2>{{post.title}}</h2>
	 *     <div class="content">{{ post.content }}</div>
	 * </div>
	 * ```
	 * @param int $page
	 * @return string
	 */
	public function content( $page = 0, $len = -1 ) {
		if ( $rd = $this->get_revised_data_from_method('content', array($page, $len) ) ) {
			return $rd;
		}
		if ( $form = $this->maybe_show_password_form() ) {
			return $form;
		}
		if ( $len == -1 && $page == 0 && $this->_content ) {
			return $this->_content;
		}
		$content = $this->post_content;
		if ( $len > 0 ) {
			$content = wp_trim_words($content, $len);
		}
		if ( $page ) {
			$contents = explode('<!--nextpage-->', $content);
			$page--;
			if ( count($contents) > $page ) {
				$content = $contents[$page];
			}
		}
		$content = apply_filters('the_content', ($content));
		if ( $len == -1 && $page == 0 ) {
			$this->_content = $content;
		}
		return $content;
	}

	/**
	 * @return string
	 */
	public function paged_content() {
		global $page;
		return $this->content($page, -1);
	}

	/**
	 * Get the date to use in your template!
	 *
	 * @api
	 * @example
	 * ```twig
	 * Published on {{ post.date }} // Uses WP's formatting set in Admin
	 * OR
	 * Published on {{ post.date('F jS') }} // Jan 12th
	 * ```
	 *
	 * ```html
	 * Published on January 12, 2015
	 * OR
	 * Published on Jan 12th
	 * ```
	 * @param string $date_format
	 * @return string
	 */
	public function date( $date_format = '' ) {
		$df       = $date_format ? $date_format : get_option('date_format');
		$the_date = (string) mysql2date($df, $this->post_date);
		return apply_filters('get_the_date', $the_date, $df);
	}

	/**
	 * Get the time to use in your template
	 *
	 * @api
	 * @example
	 * ```twig
	 * Published at {{ post.time }} // Uses WP's formatting set in Admin
	 * OR
	 * Published at {{ post.time | time('G:i') }} // 13:25
	 * ```
	 *
	 * ```html
	 * Published at 1:25 pm
	 * OR
	 * Published at 13:25
	 * ```
	 * @param  string $time_format
	 * @return string
	 */
	public function time( $time_format = '' ) {
		$tf       = $time_format ? $time_format : get_option('time_format');
		$the_time = (string) mysql2date($tf, $this->post_date);
		return apply_filters('get_the_time', $the_time, $tf);
	}


	/**
	 * Returns the post_type object with labels and other info
	 *
	 * @api
	 * @since 1.0.4
	 * @example
	 *
	 * ```twig
	 * This post is from <span>{{ post.type.labels.name }}</span>
	 * ```
	 *
	 * ```html
	 * This post is from <span>Recipes</span>
	 * ```
	 * @return PostType
	 */
	public function type() {
		if ( isset($this->custom['type']) ) {
			return $this->custom['type'];
		}
		if ( ! $this->__type instanceof PostType ) {
			$this->__type = new PostType($this->post_type);
		}
		return $this->__type;
	}

	/**
	 * Returns the edit URL of a post if the user has access to it
	 *
	 * @api
	 * @return bool|string the edit URL of a post in the WordPress admin
	 */
	public function edit_link() {
		if ( $this->can_edit() ) {
			return get_edit_post_link($this->ID);
		}
	}

	/**
	 * @api
	 * @return mixed
	 */
	public function format() {
		return get_post_format($this->ID);
	}

	/**
	 * whether post requires password and correct password has been provided
	 * @api
	 * @return boolean
	 */
	public function password_required() {
		return post_password_required($this->ID);
	}

	/**
	 * get the permalink for a post object
	 * @api
	 * @example
	 * ```twig
	 * <a href="{{post.link}}">Read my post</a>
	 * ```
	 * @return string ex: http://example.org/2015/07/my-awesome-post
	 */
	public function link() {
		if ( isset($this->_permalink) ) {
			return $this->_permalink;
		}
		$this->_permalink = get_permalink($this->ID);
		return $this->_permalink;
	}

	/**
	 * Gets a post meta value.
	 *
	 * @api
	 * @deprecated 2.0.0, use `{{ post.meta('field_name') }}` instead.
	 * @see \Timber\Post::meta()
	 *
	 * @param string $field_name The field name for which you want to get the value.
	 * @return mixed The meta field value.
	 */
	public function get_field( $field_name = null ) {
		Helper::deprecated(
			"{{ post.get_field('field_name') }}",
			"{{ post.meta('field_name' }}",
			'2.0.0'
		);

		if ( $field_name === null ) {
			//on the off-chance the field is actually named meta
			$field_name = 'meta';
		}

		return $this->meta( $field_name );
	}

	/**
	 * @api
	 * @return string
	 */
	public function name() {
		return $this->title();
	}

	/**
	 * @api
	 * @param string $date_format
	 * @return string
	 */
	public function modified_date( $date_format = '' ) {
		$df = $date_format ? $date_format : get_option('date_format');
		$the_time = $this->modified_time($df);
		return apply_filters('get_the_modified_date', $the_time, $date_format);
	}

	/**
	 * @api
	 * @param string $time_format
	 * @return string
	 */
	public function modified_time( $time_format = '' ) {
		$tf = $time_format ? $time_format : get_option('time_format');
		$the_time = get_post_modified_time($tf, false, $this->ID, true);
		return apply_filters('get_the_modified_time', $the_time, $time_format);
	}

	/**
	 * @api
	 * @param bool $in_same_term
	 * @return mixed
	 */
	public function next( $in_same_term = false ) {
		if ( !isset($this->_next) || !isset($this->_next[$in_same_term]) ) {
			global $post;
			$this->_next = array();
			$old_global = $post;
			$post = $this;
			if ( $in_same_term ) {
				$adjacent = get_adjacent_post(true, '', false, $in_same_term);
			} else {
				$adjacent = get_adjacent_post(false, '', false);
			}

			if ( $adjacent ) {
				$this->_next[$in_same_term] = new $this->PostClass($adjacent);
			} else {
				$this->_next[$in_same_term] = false;
			}
			$post = $old_global;
		}
		return $this->_next[$in_same_term];
	}

	/**
	 * Get a data array of pagination so you can navigate to the previous/next for a paginated post.
	 *
	 * @api
	 * @return array
	 */
	public function pagination() {
		global $post, $page, $numpages, $multipage;
		$post = $this;
		$ret = array();
		if ( $multipage ) {
			for ( $i = 1; $i <= $numpages; $i++ ) {
				$link = self::get_wp_link_page($i);
				$data = array('name' => $i, 'title' => $i, 'text' => $i, 'link' => $link);
				if ( $i == $page ) {
					$data['current'] = true;
				}
				$ret['pages'][] = $data;
			}
			$i = $page - 1;
			if ( $i ) {
				$link = self::get_wp_link_page($i);
				$ret['prev'] = array('link' => $link);
			}
			$i = $page + 1;
			if ( $i <= $numpages ) {
				$link = self::get_wp_link_page($i);
				$ret['next'] = array('link' => $link);
			}
		}
		return $ret;
	}


	/**
	 * Finds any WP_Post objects and converts them to Timber\Posts
	 *
	 * @api
	 * @param array|WP_Post $data
	 * @param string $class
	 */
	public function convert( $data, $class = '\Timber\Post' ) {
		if ( $data instanceof WP_Post ) {
			$data = new $class($data);
		} elseif ( is_array($data) ) {
			$func = __FUNCTION__;
			foreach ( $data as &$ele ) {
				if ( gettype($ele) === 'array' ) {
					$ele = $this->$func($ele, $class);
				} else {
					if ( $ele instanceof WP_Post ) {
						$ele = new $class($ele);
					}
				}
			}
		}
		return $data;
	}


	/**
	 * Gets the parent (if one exists) from a post as a Timber\Post object (or whatever is set in
	 * Timber\Post::$PostClass)
	 *
	 * @api
	 * @example
	 * ```twig
	 * Parent page: <a href="{{ post.parent.link }}">{{ post.parent.title }}</a>
	 * ```
	 * @return bool|\Timber\Post
	 */
	public function parent() {
		if ( !$this->post_parent ) {
			return false;
		}
		return new $this->PostClass($this->post_parent);
	}

	/**
	 * Gets the relative path of a WP Post, so while link() will return http://example.org/2015/07/my-cool-post
	 * this will return just /2015/07/my-cool-post
	 *
	 * @api
	 * @example
	 * ```twig
	 * <a href="{{post.path}}">{{post.title}}</a>
	 * ```
	 * @return string
	 */
	public function path() {
		return URLHelper::get_rel_url($this->link());
	}


	/**
	 * Get the previous post in a set
	 *
	 * @api
	 * @example
	 * ```twig
	 * <h4>Prior Entry:</h4>
	 * <h3>{{post.prev.title}}</h3>
	 * <p>{{post.prev.preview(25)}}</p>
	 * ```
	 * @param bool $in_same_term
	 * @return mixed
	 */
	public function prev( $in_same_term = false ) {
		if ( isset($this->_prev) && isset($this->_prev[$in_same_term]) ) {
			return $this->_prev[$in_same_term];
		}
		global $post;
		$old_global = $post;
		$post = $this;
		$within_taxonomy = ($in_same_term) ? $in_same_term : 'category';
		$adjacent = get_adjacent_post(($in_same_term), '', true, $within_taxonomy);
		$prev_in_taxonomy = false;
		if ( $adjacent ) {
			$prev_in_taxonomy = new $this->PostClass($adjacent);
		}
		$this->_prev[$in_same_term] = $prev_in_taxonomy;
		$post = $old_global;
		return $this->_prev[$in_same_term];
	}

	/**
	 * Gets the tags on a post, uses WP's post_tag taxonomy
	 *
	 * @api
	 * @return array
	 */
	public function tags() {
		return $this->terms('post_tag');
	}

	/**
	 * get the featured image as a Timber/Image
	 *
	 * @api
	 * @example
	 * ```twig
	 * <img src="{{ post.thumbnail.src }}" />
	 * ```
	 * @return Timber\Image|null of your thumbnail
	 */
	public function thumbnail() {
		$tid = get_post_thumbnail_id($this->ID);
		if ( $tid ) {
			return new $this->ImageClass($tid);
		}
	}


	/**
	 * Returns the processed title to be used in templates. This returns the title of the post after WP's filters have run. This is analogous to `the_title()` in standard WP template tags.
	 *
	 * @api
	 * @example
	 * ```twig
	 * <h1>{{ post.title }}</h1>
	 * ```
	 * @return string
	 */
	public function title() {
		if ( $rd = $this->get_revised_data_from_method('title') ) {
			return $rd;
		}
		return apply_filters('the_title', $this->post_title, $this->ID);
	}

	/**
	 * Returns the gallery
	 *
	 * @api
	 * @example
	 * ```twig
	 * {{ post.gallery }}
	 * ```
	 * @return html
	 */
	public function gallery( $html = true ) {
		if ( isset($this->custom['gallery']) ) {
			return $this->custom['gallery'];
		}
		$galleries = get_post_galleries($this->ID, $html);
		$gallery = reset($galleries);

		return apply_filters('get_post_gallery', $gallery, $this->ID, $galleries);
	}

	/**
	 * Returns the audio
	 *
	 * @api
	 * @example
	 * ```twig
	 * {{ post.audio }}
	 * ```
	 * @return html
	 */
	public function audio() {
		if ( isset($this->custom['audio']) ) {
			return $this->custom['audio'];
		}
		$audio = false;

		// Only get audio from the content if a playlist isn't present.
		if ( false === strpos($this->content(), 'wp-playlist-script') ) {
			$audio = get_media_embedded_in_content($this->content(), array('audio'));
		}

		return $audio;
	}

	/**
	 * Returns the video
	 *
	 * @api
	 * @example
	 * ```twig
	 * {{ post.video }}
	 * ```
	 * @return html
	 */
	public function video() {
		if ( isset($this->custom['video']) ) {
			return $this->custom['video'];
		}
		$video = false;

		// Only get video from the content if a playlist isn't present.
		if ( false === strpos($this->content(), 'wp-playlist-script') ) {
			$video = get_media_embedded_in_content($this->content(), array( 'video', 'object', 'embed', 'iframe' ));
		}

		return $video;
	}

}<|MERGE_RESOLUTION|>--- conflicted
+++ resolved
@@ -890,15 +890,10 @@
 	 * @param string $field_name The field name for which you want to get the value.
 	 * @return mixed The meta field value.
 	 */
-	public function meta( $field_name = null ) {
-<<<<<<< HEAD
-
+  public function meta( $field_name = null ) {
     if ( $rd = $this->get_revised_data_from_method('meta', $field_name) ) {
-=======
-        if ( $rd = $this->get_revised_data_from_method('meta', $field_name) ) {
->>>>>>> 468d92dc
-			return $rd;
-		}
+	    return $rd;
+	  }
 
 		/**
 		 * Filters the value for a post meta field before it is fetched from the database.
@@ -1012,11 +1007,7 @@
 	public function post_class( $class = '' ) {
 		global $post;
 		$old_global_post = $post;
-<<<<<<< HEAD
     $post = $this;
-=======
-        $post = $this;
->>>>>>> 468d92dc
 
 		$class_array = get_post_class($class, $this->ID);
 		if ( $this->is_previewing() ) {
