--- conflicted
+++ resolved
@@ -112,11 +112,7 @@
 
 	/**
 	 * @api
-<<<<<<< HEAD
-	 * @var string The numeric WordPress id of a post.
-=======
 	 * @var int $id the numeric WordPress id of a post
->>>>>>> 758c6db9
 	 */
 	public $id;
 
@@ -1587,11 +1583,7 @@
 	 * ```twig
 	 * <img src="{{ post.thumbnail.src }}" />
 	 * ```
-<<<<<<< HEAD
-	 * @return \Timber\Image|null of your thumbnail
-=======
 	 * @return Timber\Image|null of your thumbnail
->>>>>>> 758c6db9
 	 */
 	public function thumbnail() {
 		$tid = get_post_thumbnail_id($this->ID);
