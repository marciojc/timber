--- conflicted
+++ resolved
@@ -672,17 +672,10 @@
 	 */
 	public function comment_form( $args = array() ) {
 		return trim(Helper::ob_function( 'comment_form', array( $args, $this->ID ) ));
-			$form = trim($form);
-	}
-
-	/**
-<<<<<<< HEAD
-	 * Get the terms associated with the post.
-	 *
-	 * This goes across all taxonomies by default
-=======
+	}
+
+	/**
 	 * Gets the terms associated with the post.
->>>>>>> f8d5bdce
 	 *
 	 * @api
 	 * @todo Remove deprecated parameters in 2.x
@@ -709,16 +702,6 @@
 	 *     </div>
 	 * </section>
 	 * ```
-<<<<<<< HEAD
-	 *
-	 * @param string|array $tax What taxonom(y|ies) to pull from. Defaults to all registered taxonomies for the post type. You can use custom ones, or built-in WordPress taxonomies (category, tag). Timber plays nice and figures out that tag/tags/post_tag are all the same (and categories/category), for custom taxonomies you're on your own.
-	 * @param bool         $merge Should the resulting array be one big one (true)? Or should it be an array of sub-arrays for each taxonomy (false)?.
-	 * @param string       $TermClass what the Timber class to use for Terms.
-	 *
-	 * @return array
-	 */
-	public function terms( $tax = '', $merge = true, $TermClass = '' ) {
-=======
 	 * ```php
 	 * // Get all terms of a taxonomy.
 	 * $terms = $post->terms( 'category' );
@@ -788,7 +771,6 @@
 		$merge      = $args['merge'];
 		$term_class = $args['term_class'];
 
->>>>>>> f8d5bdce
 		$taxonomies = array();
 
 		// @todo: Remove in 2.x
@@ -818,15 +800,7 @@
 			return $taxonomy;
 		}, $taxonomies );
 
-<<<<<<< HEAD
-			if ( is_wp_error($terms) ) {
-				/* @var \WP_Error $terms */
-				Helper::error_log("Error retrieving terms for taxonomy '$taxonomy' on a post in timber-post.php");
-				Helper::error_log('tax = '.print_r($tax, true));
-				Helper::error_log('WP_Error: '.$terms->get_error_message());
-=======
 		$terms = wp_get_post_terms( $this->ID, $taxonomies, $args['query'] );
->>>>>>> f8d5bdce
 
 		if ( is_wp_error( $terms ) ) {
 			/**
@@ -944,10 +918,10 @@
 	 * @return mixed The meta field value.
 	 */
 	public function meta( $field_name = null ) {
-  
-    if ( $rd = $this->get_revised_data_from_method('meta', $field_name) ) {
+        if ( $rd = $this->get_revised_data_from_method('meta', $field_name) ) {
 			return $rd;
 		}
+
 		/**
 		 * Filters the value for a post meta field before it is fetched from the database.
 		 *
@@ -1060,17 +1034,18 @@
 	public function post_class( $class = '' ) {
 		global $post;
 		$old_global_post = $post;
-    $post = $this;
-    
+        $post = $this;
+
 		$class_array = get_post_class($class, $this->ID);
 		if ( $this->is_previewing() ) {
 			$class_array = get_post_class($class, $this->post_parent);
 		}
-    
+
 		if ( is_array($class_array) ) {
 			$class_array = implode(' ', $class_array);
 		}
-    $post = $old_global_post;
+
+        $post = $old_global_post;
 		return $class_array;
 	}
 
