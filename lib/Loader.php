--- conflicted
+++ resolved
@@ -125,18 +125,14 @@
 		$open_basedir = ini_get('open_basedir');
 		$paths = array_merge($this->locations, array( $open_basedir ? ABSPATH : '/'));
 		$paths = apply_filters('timber/loader/paths', $paths);
-<<<<<<< HEAD
-		$loader = new \Twig_Loader_Filesystem($paths);
-		$loader = apply_filters('timber/loader/loader', $loader);
-		return $loader;
-=======
+
 		$rootPath = '/';
 		if ( $open_basedir ) {
 			$rootPath = null;
 		}
 		$fs = new \Twig_Loader_Filesystem($paths, $rootPath);
+		$fs = apply_filters('timber/loader/loader', $fs);
 		return $fs;
->>>>>>> 2a0b07c4
 	}
 
 
