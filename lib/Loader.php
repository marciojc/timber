<?php

namespace Timber;

class Loader {

	const CACHEGROUP = 'timberloader';

	const TRANS_KEY_LEN = 50;

	const CACHE_NONE = 'none';
	const CACHE_OBJECT = 'cache';
	const CACHE_TRANSIENT = 'transient';
	const CACHE_SITE_TRANSIENT = 'site-transient';
	const CACHE_USE_DEFAULT = 'default';

	public static $cache_modes = array(
		self::CACHE_NONE,
		self::CACHE_OBJECT,
		self::CACHE_TRANSIENT,
		self::CACHE_SITE_TRANSIENT
	);

	protected $cache_mode = self::CACHE_TRANSIENT;

	protected $locations;

	/**
	 * @param bool|string   $caller the calling directory or false
	 */
	public function __construct( $caller = false ) {
		$this->locations = $this->get_locations($caller);
		$this->cache_mode = apply_filters('timber_cache_mode', $this->cache_mode);
		$this->cache_mode = apply_filters('timber/cache/mode', $this->cache_mode);
	}

	/**
	 * @param string        $file
	 * @param array         $data
	 * @param array|bool    $expires
	 * @param string        $cache_mode
	 * @return bool|string
	 */
	public function render( $file, $data = null, $expires = false, $cache_mode = self::CACHE_USE_DEFAULT ) {
		// Different $expires if user is anonymous or logged in
		if ( is_array($expires) ) {
			/** @var array $expires */
			if ( is_user_logged_in() && isset($expires[1]) ) {
				$expires = $expires[1];
			} else {
				$expires = $expires[0];
			}
		}

		$key = null;
		$output = false;
		if ( false !== $expires ) {
			ksort($data);
			$key = md5($file.json_encode($data));
			$output = $this->get_cache($key, self::CACHEGROUP, $cache_mode);
		}

		if ( false === $output || null === $output ) {
			$twig = $this->get_twig();
			if ( strlen($file) ) {
				$loader = $this->get_loader();
				$result = $loader->getCacheKey($file);
				do_action('timber_loader_render_file', $result);
			}
			$data = apply_filters('timber_loader_render_data', $data);
			$data = apply_filters( 'timber/loader/render_data', $data, $file );
			$output = $twig->render($file, $data);
		}

		if ( false !== $output && false !== $expires && null !== $key ) {
			$this->set_cache($key, $output, self::CACHEGROUP, $expires, $cache_mode);
		}
		$output = apply_filters('timber_output', $output);
<<<<<<< HEAD
		return apply_filters( 'timber/output', $output, $file, $data );
=======
		return apply_filters( 'timber/output', $output, $data, $file );
>>>>>>> 7d6f12b1
	}

	/**
	 * @param array $filenames
	 * @return bool
	 */
	public function choose_template( $filenames ) {
		if ( is_array($filenames) ) {
			/* its an array so we have to figure out which one the dev wants */
			foreach ( $filenames as $filename ) {
				if ( self::template_exists($filename) ) {
					return $filename;
				}
			}
			return $filenames[0];
		}
		return $filenames;
	}

	/**
	 * @param string $file
	 * @return bool
	 */
	protected function template_exists( $file ) {
		foreach ( $this->locations as $dir ) {
			$look_for = $dir.$file;
			if ( file_exists($look_for) ) {
				return true;
			}
		}
		return false;
	}

	/**
	 * @return array
	 */
	protected function get_locations_theme() {
		$theme_locs = array();
		$theme_dirs = $this->get_locations_theme_dir();
		$roots      = array(get_stylesheet_directory(), get_template_directory());
		$roots      = array_map('realpath', $roots);
		$roots      = array_unique($roots);
		foreach ( $roots as $root ) {
			if ( !is_dir($root) ) {
				continue;
			}
			$theme_locs[] = $root;
			$root         = trailingslashit($root);
			foreach ( $theme_dirs as $dirname ) {
				$tloc = realpath($root.$dirname);
				if ( is_dir($tloc) ) {
					$theme_locs[] = $tloc;
				}
			}
		}

		return $theme_locs;
	}

	/**
	 * returns an array of the directory inside themes that holds twig files
	 * @return string[] the names of directores, ie: array('templats', 'views');
	 */
	protected function get_locations_theme_dir() {
		if ( is_string(Timber::$dirname) ) {
			return array(Timber::$dirname);
		}
		return Timber::$dirname;
	}

	/**
	 *
	 * @return array
	 */
	protected function get_locations_user() {
		$locs = array();
		if ( isset(Timber::$locations) ) {
			if ( is_string(Timber::$locations) ) {
				Timber::$locations = array(Timber::$locations);
			}
			foreach ( Timber::$locations as $tloc ) {
				$tloc = realpath($tloc);
				if ( is_dir($tloc) ) {
					$locs[] = $tloc;
				}
			}
		}
		return $locs;
	}

	/**
	 * @param bool|string   $caller the calling directory
	 * @return array
	 */
	protected function get_locations_caller( $caller = false ) {
		$locs = array();
		if ( $caller && is_string($caller) ) {
			$caller = realpath($caller);
			if ( is_dir($caller) ) {
				$locs[] = $caller;
			}
			$caller = trailingslashit($caller);
			foreach ( $this->get_locations_theme_dir() as $dirname ) {
				$caller_sub = realpath($caller.$dirname);
				if ( is_dir($caller_sub) ) {
					$locs[] = $caller_sub;
				}
			}
		}
		return $locs;
	}

	/**
	 * @param bool|string   $caller the calling directory (or false)
	 * @return array
	 */
	public function get_locations( $caller = false ) {
		//prioirty: user locations, caller (but not theme), child theme, parent theme, caller
		$locs = array();
		$locs = array_merge($locs, $this->get_locations_user());
		$locs = array_merge($locs, $this->get_locations_caller($caller));
		//remove themes from caller
		$locs = array_diff($locs, $this->get_locations_theme());
		$locs = array_merge($locs, $this->get_locations_theme());
		$locs = array_merge($locs, $this->get_locations_caller($caller));
		$locs = array_unique($locs);
		//now make sure theres a trailing slash on everything
		$locs = array_map('trailingslashit', $locs);
		$locs = apply_filters('timber_locations', $locs);
		$locs = apply_filters('timber/locations', $locs);
		return $locs;
	}

	/**
	 * @return \Twig_Loader_Filesystem
	 */
	public function get_loader() {
		$paths = array_merge($this->locations, array(ini_get('open_basedir') ? ABSPATH : '/'));
		$paths = apply_filters('timber/loader/paths', $paths);
		return new \Twig_Loader_Filesystem($paths);
	}

	/**
	 * @return \Twig_Environment
	 */
	public function get_twig() {
		$loader = $this->get_loader();
		$params = array('debug' => WP_DEBUG, 'autoescape' => false);
		if ( isset(Timber::$autoescape) ) {
			$params['autoescape'] = Timber::$autoescape;
		}
		if ( Timber::$cache === true ) {
			Timber::$twig_cache = true;
		}
		if ( Timber::$twig_cache ) {
			$twig_cache_loc = apply_filters('timber/cache/location', TIMBER_LOC.'/cache/twig');
			if ( !file_exists($twig_cache_loc) ) {
				mkdir($twig_cache_loc, 0777, true);
			}
			$params['cache'] = $twig_cache_loc;
		}
		$twig = new \Twig_Environment($loader, $params);
		if ( WP_DEBUG ) {
			$twig->addExtension(new \Twig_Extension_Debug());
		}
		$twig->addExtension($this->_get_cache_extension());

		$twig = apply_filters('twig_apply_filters', $twig);
		$twig = apply_filters('timber/twig/filters', $twig);
		$twig = apply_filters('timber/loader/twig', $twig);
		return $twig;
	}

	public function clear_cache_timber( $cache_mode = self::CACHE_USE_DEFAULT ) {
		//_transient_timberloader
		$object_cache = false;
		if ( isset($GLOBALS['wp_object_cache']) && is_object($GLOBALS['wp_object_cache']) ) {
			$object_cache = true;
		}
		$cache_mode = $this->_get_cache_mode($cache_mode);
		if ( self::CACHE_TRANSIENT === $cache_mode ) {
			global $wpdb;
			$query = $wpdb->prepare("DELETE FROM $wpdb->options WHERE option_name LIKE '%s'", '_transient_timberloader_%');
			$wpdb->query($query);
			return true;
		} else if ( self::CACHE_SITE_TRANSIENT === $cache_mode ) {
			global $wpdb;
			$query = $wpdb->prepare("DELETE FROM $wpdb->options WHERE option_name LIKE '%s'", '_transient_timberloader_%');
			$wpdb->query($query);
			return true;
		} else if ( self::CACHE_OBJECT === $cache_mode && $object_cache ) {
			global $wp_object_cache;
			if ( isset($wp_object_cache->cache[self::CACHEGROUP]) ) {
				unset($wp_object_cache->cache[self::CACHEGROUP]);
				return true;
			}
		}
		return false;
	}

	public function clear_cache_twig() {
		$twig = $this->get_twig();
		$twig->clearCacheFiles();
		$cache = $twig->getCache();
		if ( $cache ) {
			self::rrmdir($twig->getCache());
			return true;
		}
		return false;
	}

	/**
	 * @param string|false $dirPath
	 */
	public static function rrmdir( $dirPath ) {
		if ( !is_dir($dirPath) ) {
			throw new \InvalidArgumentException("$dirPath must be a directory");
		}
		if ( substr($dirPath, strlen($dirPath) - 1, 1) != '/' ) {
			$dirPath .= '/';
		}
		$files = glob($dirPath.'*', GLOB_MARK);
		foreach ( $files as $file ) {
			if ( is_dir($file) ) {
				self::rrmdir($file);
			} else {
				unlink($file);
			}
		}
		rmdir($dirPath);
	}

	/**
	 * @return \Asm89\Twig\CacheExtension\Extension
	 */
	private function _get_cache_extension() {

		$key_generator   = new \Timber\Cache\KeyGenerator();
		$cache_provider  = new \Timber\Cache\WPObjectCacheAdapter($this);
		$cache_strategy  = new \Asm89\Twig\CacheExtension\CacheStrategy\GenerationalCacheStrategy($cache_provider, $key_generator);
		$cache_extension = new \Asm89\Twig\CacheExtension\Extension($cache_strategy);

		return $cache_extension;
	}

	/**
	 * @param string $key
	 * @param string $group
	 * @param string $cache_mode
	 * @return bool
	 */
	public function get_cache( $key, $group = self::CACHEGROUP, $cache_mode = self::CACHE_USE_DEFAULT ) {
		$object_cache = false;

		if ( isset($GLOBALS['wp_object_cache']) && is_object($GLOBALS['wp_object_cache']) ) {
			$object_cache = true;
		}

		$cache_mode = $this->_get_cache_mode($cache_mode);

		$value = false;

		$trans_key = substr($group.'_'.$key, 0, self::TRANS_KEY_LEN);
		if ( self::CACHE_TRANSIENT === $cache_mode ) {
					$value = get_transient($trans_key);
		} elseif ( self::CACHE_SITE_TRANSIENT === $cache_mode ) {
					$value = get_site_transient($trans_key);
		} elseif ( self::CACHE_OBJECT === $cache_mode && $object_cache ) {
					$value = wp_cache_get($key, $group);
		}

		return $value;
	}

	/**
	 * @param string $key
	 * @param string|boolean $value
	 * @param string $group
	 * @param int $expires
	 * @param string $cache_mode
	 * @return string|boolean
	 */
	public function set_cache( $key, $value, $group = self::CACHEGROUP, $expires = 0, $cache_mode = self::CACHE_USE_DEFAULT ) {
		$object_cache = false;

		if ( isset($GLOBALS['wp_object_cache']) && is_object($GLOBALS['wp_object_cache']) ) {
			$object_cache = true;
		}

		if ( (int) $expires < 1 ) {
					$expires = 0;
		}

		$cache_mode = self::_get_cache_mode($cache_mode);
		$trans_key = substr($group.'_'.$key, 0, self::TRANS_KEY_LEN);

		if ( self::CACHE_TRANSIENT === $cache_mode ) {
					set_transient($trans_key, $value, $expires);
		} elseif ( self::CACHE_SITE_TRANSIENT === $cache_mode ) {
					set_site_transient($trans_key, $value, $expires);
		} elseif ( self::CACHE_OBJECT === $cache_mode && $object_cache ) {
					wp_cache_set($key, $value, $group, $expires);
		}

		return $value;
	}

	/**
	 * @param string $cache_mode
	 * @return string
	 */
	private function _get_cache_mode( $cache_mode ) {
		if ( empty($cache_mode) || self::CACHE_USE_DEFAULT === $cache_mode ) {
			$cache_mode = $this->cache_mode;
		}

		// Fallback if self::$cache_mode did not get a valid value
		if ( !in_array($cache_mode, self::$cache_modes) ) {
			$cache_mode = self::CACHE_OBJECT;
		}

		return $cache_mode;
	}

}<|MERGE_RESOLUTION|>--- conflicted
+++ resolved
@@ -76,11 +76,7 @@
 			$this->set_cache($key, $output, self::CACHEGROUP, $expires, $cache_mode);
 		}
 		$output = apply_filters('timber_output', $output);
-<<<<<<< HEAD
-		return apply_filters( 'timber/output', $output, $file, $data );
-=======
 		return apply_filters( 'timber/output', $output, $data, $file );
->>>>>>> 7d6f12b1
 	}
 
 	/**
