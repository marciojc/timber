<?php

namespace Timber;

/**
 * Class URLHelper
 *
 * @api
 */
class URLHelper {

	/**
	 * Get the current URL of the page
	 *
	 * @api
	 * @return string
	 */
	public static function get_current_url() {
		$page_url = self::get_scheme() . '://';
		if ( isset($_SERVER['SERVER_PORT']) && $_SERVER['SERVER_PORT'] && $_SERVER['SERVER_PORT'] !== '80' ) {
			$page_url .= self::get_host() . ':' . $_SERVER['SERVER_PORT'] . $_SERVER['REQUEST_URI'];
		} else {
			$page_url .= self::get_host() . $_SERVER['REQUEST_URI'];
		}
		return $page_url;
	}

	/**
	 * Get url scheme
	 *
	 * @api
	 * @return string
	 */
	public static function get_scheme() {
		return isset($_SERVER['HTTPS']) && $_SERVER['HTTPS'] === 'on' ? 'https' : 'http';
	}

	/**
	 * Check to see if the URL begins with the string in question
	 * Because it's a URL we don't care about protocol (HTTP vs HTTPS)
	 * Or case (so it's cAsE iNsEnSeTiVe)
	 *
	 * @api
	 * @return boolean
	 */
	public static function starts_with( $haystack, $starts_with ) {
		$haystack    = str_replace('https', 'http', strtolower($haystack));
		$starts_with = str_replace('https', 'http', strtolower($starts_with));
		if ( 0 === strpos($haystack, $starts_with) ) {
			return true;
		}
		return false;
	}


	/**
	 * @api
	 * @param string $url
	 * @return bool
	 */
	public static function is_url( $url ) {
		if ( ! is_string($url) ) {
			return false;
		}
		$url = strtolower($url);
		if ( strstr($url, '://') ) {
			return true;
		}
		return false;
	}

	/**
	 * @api
	 * @return string
	 */
	public static function get_path_base() {
		$struc = get_option('permalink_structure');
		$struc = explode('/', $struc);
		$p     = '/';
		foreach ( $struc as $s ) {
			if ( ! strstr($s, '%') && strlen($s) ) {
				$p .= $s . '/';
			}
		}
		return $p;
	}

	/**
	 * @api
	 * @param string $url
	 * @param bool   $force
	 * @return string
	 */
	public static function get_rel_url( $url, $force = false ) {
		$url_info = parse_url($url);
		if ( isset($url_info['host']) && $url_info['host'] != self::get_host() && ! $force ) {
			return $url;
		}
		$link = '';
		if ( isset($url_info['path']) ) {
			$link = $url_info['path'];
		}
		if ( isset($url_info['query']) && strlen($url_info['query']) ) {
			$link .= '?' . $url_info['query'];
		}
		if ( isset($url_info['fragment']) && strlen($url_info['fragment']) ) {
			$link .= '#' . $url_info['fragment'];
		}
		$link = self::remove_double_slashes($link);
		return $link;
	}

	/**
	 * Some setups like HTTP_HOST, some like SERVER_NAME, it's complicated
	 *
	 * @api
	 * @link http://stackoverflow.com/questions/2297403/http-host-vs-server-name
	 *
	 * @return string the HTTP_HOST or SERVER_NAME
	 */
	public static function get_host() {
		if ( isset($_SERVER['HTTP_HOST']) && $_SERVER['HTTP_HOST'] ) {
			return $_SERVER['HTTP_HOST'];
		}
		if ( isset($_SERVER['SERVER_NAME']) && $_SERVER['SERVER_NAME'] ) {
			return $_SERVER['SERVER_NAME'];
		}
		return '';
	}

	/**
	 * @api
	 *
	 * @param string $url
	 * @return bool
	 */
	public static function is_local( $url ) {
		$host = self::get_host();
		if ( ! empty($host) && strstr($url, $host) ) {
			return true;
		}
		return false;
	}

	/**
	 * @api
	 *
	 * @param string $src
	 * @return string
	 */
	public static function get_full_path( $src ) {
		$root          = ABSPATH;
		$old_root_path = $root . $src;
		$old_root_path = str_replace('//', '/', $old_root_path);
		return $old_root_path;
	}

	/**
	 * Takes a url and figures out its place based in the file system based on path
	 * NOTE: Not fool-proof, makes a lot of assumptions about the file path
	 * matching the URL path
	 *
	 * @api
	 *
	 * @param string $url
	 * @return string
	 */
	public static function url_to_file_system( $url ) {
		$url_parts         = parse_url($url);

		/**
		 * Filters the path of a parsed URL.
		 *
		 * This filter is used by the WPML integration.
		 *
		 * @todo Add description, parameter description.
		 *
		 * @see \Timber\URLHelper::url_to_file_system()
		 * @since 1.3.2
		 *
		 * @param string $path
		 */
		$url_parts['path'] = apply_filters( 'timber/url_helper/url_to_file_system/path', $url_parts['path'] );

		/**
		 * Filters the path of a parsed URL.
		 *
		 * @deprecated 2.0.0, use `timber/url_helper/url_to_file_system/path`
		 */
		$url_parts['path'] = apply_filters_deprecated(
			'timber/URLHelper/url_to_file_system/path',
			array( $url_parts['path'] ),
			'2.0.0',
			'timber/url_helper/url_to_file_system/path'
		);

		$path              = ABSPATH . $url_parts['path'];
		$path              = str_replace('//', '/', $path);
		return $path;
	}

	/**
	 * @api
	 * @param string $fs
	 */
	public static function file_system_to_url( $fs ) {
		$relative_path = self::get_rel_path($fs);
<<<<<<< HEAD
		$home          = home_url('/' . $relative_path);

		/**
		 * Filters the home URL …
		 *
		 * This filter is used by the WPML integration.
		 *
		 * @todo Complete summary, add description.
		 *
		 * @see \Timber\URLHelper::file_system_to_url()
		 * @since 1.3.2
		 *
		 * @param string $home The home URL.
		 */
		$home = apply_filters( 'timber/url_helper/file_system_to_url', $home );

		/**
		 * Filters the home URL …
		 *
		 * @todo Complete summary.
		 *
		 * @deprecated 2.0.0, use `timber/url_helper/file_system_to_url`
		 */
		$home = apply_filters_deprecated(
			'timber/URLHelper/file_system_to_url',
			array( $home ),
			'2.0.0',
			'timber/url_helper/file_system_to_url'
		);

=======
		$home = site_url('/'.$relative_path);
		$home = apply_filters('timber/URLHelper/file_system_to_url', $home);
>>>>>>> 52fd46ce
		return $home;
	}

	/**
	 * Get the path to the content directory relative to the site.
	 * This replaces the WP_CONTENT_SUBDIR constant
	 *
	 * @api
	 *
	 * @return string (ex: /wp-content or /content)
	 */
	public static function get_content_subdir() {
		$home_url = get_home_url();

		/**
		 * Filters the home URL that is used to get the path relative to the content directory.
		 *
		 * @since 1.3.2
		 *
		 * @param string $home_url The URL to use as the base for getting the content subdirectory.
		 *                         Default value of `home_url()`.
		 */
		$home_url = apply_filters( 'timber/url_helper/get_content_subdir/home_url', $home_url );

		/**
		 * Filters the home URL that is used to get the path relative to the content directory.
		 *
		 * @deprecated 2.0.0, use `timber/url_helper/get_content_subdir/home_url`
		 */
		$home_url = apply_filters_deprecated(
			'timber/URLHelper/get_content_subdir/home_url',
			array( $home_url ),
			'2.0.0',
			'timber/url_helper/get_content_subdir/home_url'
		);

		$wp_content_path = str_replace($home_url, '', WP_CONTENT_URL);
		return $wp_content_path;
	}

	/**
	 * @api
	 * @param string $src
	 * @return string
	 */
	public static function get_rel_path( $src ) {
		if ( strstr($src, ABSPATH) ) {
			return str_replace(ABSPATH, '', $src);
		}
		// its outside the WordPress directory, alternate setups:
		$src = str_replace(WP_CONTENT_DIR, '', $src);
		return self::get_content_subdir() . $src;
	}

	/**
	 * Look for accidental slashes in a URL and remove them
	 *
	 * @api
	 * @param  string $url to process (ex: http://nytimes.com//news/article.html)
	 * @return string the result (ex: http://nytimes.com/news/article.html)
	 */
	public static function remove_double_slashes( $url ) {
		$url = str_replace('//', '/', $url);
		if ( strstr($url, 'http:') && ! strstr($url, 'http://') ) {
			$url = str_replace('http:/', 'http://', $url);
		}
		if ( strstr($url, 'https:') && ! strstr($url, 'https://') ) {
			$url = str_replace('https:/', 'https://', $url);
		}
		return $url;
	}

	/**
	 * Add something to the start of the path in an URL
	 *
	 * @api
	 * @param  string $url a URL that you want to manipulate (ex: 'https://nytimes.com/news/article.html').
	 * @param  string $path the path you want to insert ('/2017').
	 * @return string the result (ex 'https://nytimes.com/2017/news/article.html')
	 */
	public static function prepend_to_url( $url, $path ) {
		if ( strstr(strtolower($url), 'http') ) {
			$url_parts = wp_parse_url($url);
			$url       = $url_parts['scheme'] . '://' . $url_parts['host'];

			if ( isset($url_parts['port']) ) {
				$url .= ':' . $url_parts['port'];
			}

			$url .= $path;

			if ( isset($url_parts['path']) ) {
				$url .= $url_parts['path'];
			}
			if ( isset($url_parts['query']) ) {
				$url .= '?' . $url_parts['query'];
			}
			if ( isset($url_parts['fragment']) ) {
				$url .= '#' . $url_parts['fragment'];
			}
		} else {
			$url = $url . $path;
		}
		return self::remove_double_slashes($url);
	}

	/**
	 * Add slash (if not already present) to a path
	 *
	 * @api
	 * @param  string $path to process.
	 * @return string
	 */
	public static function preslashit( $path ) {
		if ( strpos($path, '/') !== 0 ) {
			$path = '/' . $path;
		}
		return $path;
	}

	/**
	 * Remove slashes (if found) from a path
	 *
	 * @api
	 * @param  string $path to process.
	 * @return string
	 */
	public static function unpreslashit( $path ) {
		return ltrim($path, '/');
	}

	/**
	 * This will evaluate wheter a URL is at an aboslute location (like http://example.org/whatever)
	 *
	 * @param string $path
	 * @return boolean true if $path is an absolute url, false if relative.
	 */
	public static function is_absolute( $path ) {
		return (boolean) ( strstr($path, 'http') );
	}


	/**
	 * This function is slightly different from the one below in the case of:
	 * an image hosted on the same domain BUT on a different site than the
	 * WordPress install will be reported as external content.
	 *
	 * @api
	 * @param  string $url a URL to evaluate against
	 * @return boolean if $url points to an external location returns true
	 */
	public static function is_external_content( $url ) {
		$is_external = self::is_absolute($url) && ! self::is_internal_content($url);

		return $is_external;
	}

	/**
	 * @param string $url
	 */
	private static function is_internal_content( $url ) {
		// using content_url() instead of site_url or home_url is IMPORTANT
		// otherwise you run into errors with sites that:
		// 1. use WPML plugin
		// 2. or redefine content directory.
		$is_content_url = strstr($url, content_url());

		// this case covers when the upload directory has been redefined.
		$upload_dir    = wp_upload_dir();
		$is_upload_url = strstr($url, $upload_dir['baseurl']);

		return $is_content_url || $is_upload_url;
	}

	/**
	 * Determines if URL is an external URL.
	 *
	 * True if $path is an external url or subdomain (http://cdn.example.org = true). False if
	 * relative or local true if it's a subdomain
	 *
	 * @api
	 *
	 * @param  string $url to evalute.
	 *
	 * @return bool
	 */
	public static function is_external( $url ) {
		$has_http  = strstr(strtolower($url), 'http');
		$on_domain = strstr($url, self::get_host());
		if ( $has_http && ! $on_domain ) {
			return true;
		}
		return false;
	}

	/**
	 * Pass links through untrailingslashit unless they are a single /
	 *
	 * @api
	 * @param  string $link the URL to process.
	 * @return string
	 */
	public static function remove_trailing_slash( $link ) {
		if ( $link != '/' ) {
			$link = untrailingslashit($link);
		}
		return $link;
	}

	/**
	 * Removes the subcomponent of a URL regardless of protocol
	 *
	 * @api
	 * @since  1.3.3
	 * @author jarednova
	 *
	 * @param  string $haystack ex: http://example.org/wp-content/uploads/dog.jpg.
	 * @param  string $needle ex: http://example.org/wp-content.
	 * @return string
	 */
	public static function remove_url_component( $haystack, $needle ) {
		$haystack = str_replace($needle, '', $haystack);
		$needle   = self::swap_protocol($needle);
		return str_replace($needle, '', $haystack);
	}


	/**
	 * Swaps whatever protocol of a URL is sent. http becomes https and vice versa
	 *
	 * @api
	 * @since  1.3.3
	 * @author jarednova
	 *
	 * @param  string $url ex: http://example.org/wp-content/uploads/dog.jpg.
	 * @return string ex: https://example.org/wp-content/uploads/dog.jpg
	 */
	public static function swap_protocol( $url ) {
		if ( stristr($url, 'http:') ) {
			return str_replace('http:', 'https:', $url);
		}
		if ( stristr($url, 'https:') ) {
			return str_replace('https:', 'http:', $url);
		}
		return $url;
	}

	/**
	 * Pass links through user_trailingslashit handling query strings properly
	 *
	 * @api
	 * @param  string $link the URL to process.
	 * @return string
	 */
	public static function user_trailingslashit( $link ) {
		$link_parts = wp_parse_url($link);

		if ( ! $link_parts ) {
			return $link;
		}

		if ( isset($link_parts['path']) && '/' !== $link_parts['path'] ) {
			$new_path = user_trailingslashit($link_parts['path']);
			if ( $new_path !== $link_parts['path'] ) {
				$link = str_replace($link_parts['path'], $new_path, $link);
			}
		}
		return $link;
	}

	/**
	 * Returns the url parameters
	 *
	 * For example, for URL `http://example.org/blog/post/news/2014/whatever` this will return
	 * `array('blog', 'post', 'news', '2014', 'whatever');` OR if sent an integer like:
	 * `Timber\URLHelper::get_params(2);` this will return `news`.
	 *
	 * @api
	 *
	 * @param int $i the position of the parameter to grab.
	 *
	 * @return array|string
	 */
	public static function get_params( $i = false ) {
		$args    = explode('/', trim(strtolower($_SERVER['REQUEST_URI'])));
		$newargs = array();
		foreach ( $args as $arg ) {
			if ( strlen($arg) ) {
				$newargs[] = $arg;
			}
		}
		if ( false === $i ) {
			return $newargs;
		}
		if ( $i < 0 ) {
			$i = count($newargs) + $i;
		}
		if ( isset($newargs[ $i ]) ) {
			return $newargs[ $i ];
		}
	}

}<|MERGE_RESOLUTION|>--- conflicted
+++ resolved
@@ -205,8 +205,7 @@
 	 */
 	public static function file_system_to_url( $fs ) {
 		$relative_path = self::get_rel_path($fs);
-<<<<<<< HEAD
-		$home          = home_url('/' . $relative_path);
+		$home          = site_url('/' . $relative_path);
 
 		/**
 		 * Filters the home URL …
@@ -236,10 +235,6 @@
 			'timber/url_helper/file_system_to_url'
 		);
 
-=======
-		$home = site_url('/'.$relative_path);
-		$home = apply_filters('timber/URLHelper/file_system_to_url', $home);
->>>>>>> 52fd46ce
 		return $home;
 	}
 
