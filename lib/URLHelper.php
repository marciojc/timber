<?php

namespace Timber;

/**
 * Class URLHelper
 *
 * @api
 */
class URLHelper {

	/**
	 * Get the current URL of the page
	 *
	 * @api
	 * @return string
	 */
	public static function get_current_url() {
<<<<<<< HEAD
		$page_url = self::get_scheme() . '://';
		if ( isset($_SERVER['SERVER_PORT']) && $_SERVER['SERVER_PORT'] && $_SERVER['SERVER_PORT'] !== '80' ) {
			$page_url .= self::get_host() . ':' . $_SERVER['SERVER_PORT'] . $_SERVER['REQUEST_URI'];
=======
		$pageURL = self::get_scheme()."://";
		if ( isset($_SERVER["SERVER_PORT"]) && $_SERVER["SERVER_PORT"] && $_SERVER["SERVER_PORT"] != "80" && $_SERVER["SERVER_PORT"] != "443") {
			$pageURL .= self::get_host().":".$_SERVER["SERVER_PORT"].$_SERVER["REQUEST_URI"];
>>>>>>> bad57aca
		} else {
			$page_url .= self::get_host() . $_SERVER['REQUEST_URI'];
		}
		return $page_url;
	}

	/**
	 * Get url scheme
	 *
	 * @api
	 * @return string
	 */
	public static function get_scheme() {
		return isset($_SERVER['HTTPS']) && $_SERVER['HTTPS'] === 'on' ? 'https' : 'http';
	}

	/**
	 * Check to see if the URL begins with the string in question
	 * Because it's a URL we don't care about protocol (HTTP vs HTTPS)
	 * Or case (so it's cAsE iNsEnSeTiVe)
	 *
	 * @api
	 * @return boolean
	 */
	public static function starts_with( $haystack, $starts_with ) {
		$haystack    = str_replace('https', 'http', strtolower($haystack));
		$starts_with = str_replace('https', 'http', strtolower($starts_with));
		if ( 0 === strpos($haystack, $starts_with) ) {
			return true;
		}
		return false;
	}


	/**
	 * @api
	 * @param string $url
	 * @return bool
	 */
	public static function is_url( $url ) {
		if ( ! is_string($url) ) {
			return false;
		}
		$url = strtolower($url);
		if ( strstr($url, '://') ) {
			return true;
		}
		return false;
	}

	/**
	 * @api
	 * @return string
	 */
	public static function get_path_base() {
		$struc = get_option('permalink_structure');
		$struc = explode('/', $struc);
		$p     = '/';
		foreach ( $struc as $s ) {
			if ( ! strstr($s, '%') && strlen($s) ) {
				$p .= $s . '/';
			}
		}
		return $p;
	}

	/**
	 * @api
	 * @param string $url
	 * @param bool   $force
	 * @return string
	 */
	public static function get_rel_url( $url, $force = false ) {
		$url_info = parse_url($url);
		if ( isset($url_info['host']) && $url_info['host'] != self::get_host() && ! $force ) {
			return $url;
		}
		$link = '';
		if ( isset($url_info['path']) ) {
			$link = $url_info['path'];
		}
		if ( isset($url_info['query']) && strlen($url_info['query']) ) {
			$link .= '?' . $url_info['query'];
		}
		if ( isset($url_info['fragment']) && strlen($url_info['fragment']) ) {
			$link .= '#' . $url_info['fragment'];
		}
		$link = self::remove_double_slashes($link);
		return $link;
	}

	/**
	 * Some setups like HTTP_HOST, some like SERVER_NAME, it's complicated
	 *
	 * @api
	 * @link http://stackoverflow.com/questions/2297403/http-host-vs-server-name
	 *
	 * @return string the HTTP_HOST or SERVER_NAME
	 */
	public static function get_host() {
		if ( isset($_SERVER['HTTP_HOST']) && $_SERVER['HTTP_HOST'] ) {
			return $_SERVER['HTTP_HOST'];
		}
		if ( isset($_SERVER['SERVER_NAME']) && $_SERVER['SERVER_NAME'] ) {
			return $_SERVER['SERVER_NAME'];
		}
		return '';
	}

	/**
	 * @api
	 *
	 * @param string $url
	 * @return bool
	 */
	public static function is_local( $url ) {
		$host = self::get_host();
		if ( ! empty($host) && strstr($url, $host) ) {
			return true;
		}
		return false;
	}

	/**
	 * @api
	 *
	 * @param string $src
	 * @return string
	 */
	public static function get_full_path( $src ) {
		$root          = ABSPATH;
		$old_root_path = $root . $src;
		$old_root_path = str_replace('//', '/', $old_root_path);
		return $old_root_path;
	}

	/**
	 * Takes a url and figures out its place based in the file system based on path
	 * NOTE: Not fool-proof, makes a lot of assumptions about the file path
	 * matching the URL path
	 *
	 * @api
	 *
	 * @param string $url
	 * @return string
	 */
	public static function url_to_file_system( $url ) {
		$url_parts         = parse_url($url);

		/**
		 * Filters the path of a parsed URL.
		 *
		 * This filter is used by the WPML integration.
		 *
		 * @todo Add description, parameter description.
		 *
		 * @see \Timber\URLHelper::url_to_file_system()
		 * @since 1.3.2
		 *
		 * @param string $path
		 */
		$url_parts['path'] = apply_filters( 'timber/url_helper/url_to_file_system/path', $url_parts['path'] );

		/**
		 * Filters the path of a parsed URL.
		 *
		 * @deprecated 2.0.0, use `timber/url_helper/url_to_file_system/path`
		 */
		$url_parts['path'] = apply_filters_deprecated(
			'timber/URLHelper/url_to_file_system/path',
			array( $url_parts['path'] ),
			'2.0.0',
			'timber/url_helper/url_to_file_system/path'
		);

		$path              = ABSPATH . $url_parts['path'];
		$path              = str_replace('//', '/', $path);
		return $path;
	}

	/**
	 * @api
	 * @param string $fs
	 */
	public static function file_system_to_url( $fs ) {
		$relative_path = self::get_rel_path($fs);
		$home          = site_url('/' . $relative_path);

		/**
		 * Filters the home URL …
		 *
		 * This filter is used by the WPML integration.
		 *
		 * @todo Complete summary, add description.
		 *
		 * @see \Timber\URLHelper::file_system_to_url()
		 * @since 1.3.2
		 *
		 * @param string $home The home URL.
		 */
		$home = apply_filters( 'timber/url_helper/file_system_to_url', $home );

		/**
		 * Filters the home URL …
		 *
		 * @todo Complete summary.
		 *
		 * @deprecated 2.0.0, use `timber/url_helper/file_system_to_url`
		 */
		$home = apply_filters_deprecated(
			'timber/URLHelper/file_system_to_url',
			array( $home ),
			'2.0.0',
			'timber/url_helper/file_system_to_url'
		);

		return $home;
	}

	/**
	 * Get the path to the content directory relative to the site.
	 * This replaces the WP_CONTENT_SUBDIR constant
	 *
	 * @api
	 *
	 * @return string (ex: /wp-content or /content)
	 */
	public static function get_content_subdir() {
		$home_url = get_home_url();
<<<<<<< HEAD

		/**
		 * Filters the home URL that is used to get the path relative to the content directory.
		 *
		 * @since 1.3.2
		 *
		 * @param string $home_url The URL to use as the base for getting the content subdirectory.
		 *                         Default value of `home_url()`.
		 */
		$home_url = apply_filters( 'timber/url_helper/get_content_subdir/home_url', $home_url );

		/**
		 * Filters the home URL that is used to get the path relative to the content directory.
		 *
		 * @deprecated 2.0.0, use `timber/url_helper/get_content_subdir/home_url`
		 */
		$home_url = apply_filters_deprecated(
			'timber/URLHelper/get_content_subdir/home_url',
			array( $home_url ),
			'2.0.0',
			'timber/url_helper/get_content_subdir/home_url'
		);

		$wp_content_path = str_replace($home_url, '', WP_CONTENT_URL);
		return $wp_content_path;
	}
=======
		$home_url = apply_filters('timber/URLHelper/get_content_subdir/home_url', $home_url);
		return str_replace($home_url, '', WP_CONTENT_URL);
	} 
>>>>>>> bad57aca

	/**
	 * @api
	 * @param string $src
	 * @return string
	 */
	public static function get_rel_path( $src ) {
		if ( strstr($src, ABSPATH) ) {
			return str_replace(ABSPATH, '', $src);
		}
		// its outside the WordPress directory, alternate setups:
		$src = str_replace(WP_CONTENT_DIR, '', $src);
		return self::get_content_subdir() . $src;
	}

	/**
	 * Look for accidental slashes in a URL and remove them
	 *
	 * @api
	 * @param  string $url to process (ex: http://nytimes.com//news/article.html)
	 * @return string the result (ex: http://nytimes.com/news/article.html)
	 */
	public static function remove_double_slashes( $url ) {
		$url = str_replace('//', '/', $url);
		if ( strstr($url, 'http:') && ! strstr($url, 'http://') ) {
			$url = str_replace('http:/', 'http://', $url);
		}
		if ( strstr($url, 'https:') && ! strstr($url, 'https://') ) {
			$url = str_replace('https:/', 'https://', $url);
		}
		return $url;
	}

	/**
	 * Add something to the start of the path in an URL
	 *
	 * @api
	 * @param  string $url a URL that you want to manipulate (ex: 'https://nytimes.com/news/article.html').
	 * @param  string $path the path you want to insert ('/2017').
	 * @return string the result (ex 'https://nytimes.com/2017/news/article.html')
	 */
	public static function prepend_to_url( $url, $path ) {
		if ( strstr(strtolower($url), 'http') ) {
			$url_parts = wp_parse_url($url);
			$url       = $url_parts['scheme'] . '://' . $url_parts['host'];

			if ( isset($url_parts['port']) ) {
				$url .= ':' . $url_parts['port'];
			}

			$url .= $path;

			if ( isset($url_parts['path']) ) {
				$url .= $url_parts['path'];
			}
			if ( isset($url_parts['query']) ) {
				$url .= '?' . $url_parts['query'];
			}
			if ( isset($url_parts['fragment']) ) {
				$url .= '#' . $url_parts['fragment'];
			}
		} else {
			$url = $url . $path;
		}
		return self::remove_double_slashes($url);
	}

	/**
	 * Add slash (if not already present) to a path
	 *
	 * @api
	 * @param  string $path to process.
	 * @return string
	 */
	public static function preslashit( $path ) {
		if ( strpos($path, '/') !== 0 ) {
			$path = '/' . $path;
		}
		return $path;
	}

	/**
	 * Remove slashes (if found) from a path
	 *
	 * @api
	 * @param  string $path to process.
	 * @return string
	 */
	public static function unpreslashit( $path ) {
		return ltrim($path, '/');
	}

	/**
	 * This will evaluate wheter a URL is at an aboslute location (like http://example.org/whatever)
	 *
	 * @param string $path
	 * @return boolean true if $path is an absolute url, false if relative.
	 */
	public static function is_absolute( $path ) {
		return (boolean) ( strstr($path, 'http') );
	}


	/**
	 * This function is slightly different from the one below in the case of:
	 * an image hosted on the same domain BUT on a different site than the
	 * WordPress install will be reported as external content.
	 *
	 * @api
	 * @param  string $url a URL to evaluate against
	 * @return boolean if $url points to an external location returns true
	 */
	public static function is_external_content( $url ) {
		$is_external = self::is_absolute($url) && ! self::is_internal_content($url);

		return $is_external;
	}

	/**
	 * @param string $url
	 */
	private static function is_internal_content( $url ) {
		// using content_url() instead of site_url or home_url is IMPORTANT
		// otherwise you run into errors with sites that:
		// 1. use WPML plugin
		// 2. or redefine content directory.
		$is_content_url = strstr($url, content_url());

		// this case covers when the upload directory has been redefined.
		$upload_dir    = wp_upload_dir();
		$is_upload_url = strstr($url, $upload_dir['baseurl']);

		return $is_content_url || $is_upload_url;
	}

	/**
	 * Determines if URL is an external URL.
	 *
	 * True if $path is an external url or subdomain (http://cdn.example.org = true). False if
	 * relative or local true if it's a subdomain
	 *
	 * @api
	 *
	 * @param  string $url to evalute.
	 *
	 * @return bool
	 */
	public static function is_external( $url ) {
		$has_http  = strstr(strtolower($url), 'http');
		$on_domain = strstr($url, self::get_host());
		if ( $has_http && ! $on_domain ) {
			return true;
		}
		return false;
	}

	/**
	 * Pass links through untrailingslashit unless they are a single /
	 *
	 * @api
	 * @param  string $link the URL to process.
	 * @return string
	 */
	public static function remove_trailing_slash( $link ) {
		if ( $link != '/' ) {
			$link = untrailingslashit($link);
		}
		return $link;
	}

	/**
	 * Removes the subcomponent of a URL regardless of protocol
	 *
	 * @api
	 * @since  1.3.3
	 * @author jarednova
	 *
	 * @param  string $haystack ex: http://example.org/wp-content/uploads/dog.jpg.
	 * @param  string $needle ex: http://example.org/wp-content.
	 * @return string
	 */
	public static function remove_url_component( $haystack, $needle ) {
		$haystack = str_replace($needle, '', $haystack);
		$needle   = self::swap_protocol($needle);
		return str_replace($needle, '', $haystack);
	}


	/**
	 * Swaps whatever protocol of a URL is sent. http becomes https and vice versa
	 *
	 * @api
	 * @since  1.3.3
	 * @author jarednova
	 *
	 * @param  string $url ex: http://example.org/wp-content/uploads/dog.jpg.
	 * @return string ex: https://example.org/wp-content/uploads/dog.jpg
	 */
	public static function swap_protocol( $url ) {
		if ( stristr($url, 'http:') ) {
			return str_replace('http:', 'https:', $url);
		}
		if ( stristr($url, 'https:') ) {
			return str_replace('https:', 'http:', $url);
		}
		return $url;
	}

	/**
	 * Pass links through user_trailingslashit handling query strings properly
	 *
	 * @api
	 * @param  string $link the URL to process.
	 * @return string
	 */
	public static function user_trailingslashit( $link ) {
		$link_parts = wp_parse_url($link);

		if ( ! $link_parts ) {
			return $link;
		}

		if ( isset($link_parts['path']) && '/' !== $link_parts['path'] ) {
			$new_path = user_trailingslashit($link_parts['path']);
			if ( $new_path !== $link_parts['path'] ) {
				$link = str_replace($link_parts['path'], $new_path, $link);
			}
		}
		return $link;
	}

	/**
	 * Returns the url parameters
	 *
	 * For example, for URL `http://example.org/blog/post/news/2014/whatever` this will return
	 * `array('blog', 'post', 'news', '2014', 'whatever');` OR if sent an integer like:
	 * `Timber\URLHelper::get_params(2);` this will return `news`.
	 *
	 * @api
	 *
	 * @param int $i the position of the parameter to grab.
	 *
	 * @return array|string
	 */
	public static function get_params( $i = false ) {
		$args    = explode('/', trim(strtolower($_SERVER['REQUEST_URI'])));
		$newargs = array();
		foreach ( $args as $arg ) {
			if ( strlen($arg) ) {
				$newargs[] = $arg;
			}
		}
		if ( false === $i ) {
			return $newargs;
		}
		if ( $i < 0 ) {
			$i = count($newargs) + $i;
		}
		if ( isset($newargs[ $i ]) ) {
			return $newargs[ $i ];
		}
	}

}<|MERGE_RESOLUTION|>--- conflicted
+++ resolved
@@ -16,15 +16,9 @@
 	 * @return string
 	 */
 	public static function get_current_url() {
-<<<<<<< HEAD
 		$page_url = self::get_scheme() . '://';
-		if ( isset($_SERVER['SERVER_PORT']) && $_SERVER['SERVER_PORT'] && $_SERVER['SERVER_PORT'] !== '80' ) {
-			$page_url .= self::get_host() . ':' . $_SERVER['SERVER_PORT'] . $_SERVER['REQUEST_URI'];
-=======
-		$pageURL = self::get_scheme()."://";
 		if ( isset($_SERVER["SERVER_PORT"]) && $_SERVER["SERVER_PORT"] && $_SERVER["SERVER_PORT"] != "80" && $_SERVER["SERVER_PORT"] != "443") {
 			$pageURL .= self::get_host().":".$_SERVER["SERVER_PORT"].$_SERVER["REQUEST_URI"];
->>>>>>> bad57aca
 		} else {
 			$page_url .= self::get_host() . $_SERVER['REQUEST_URI'];
 		}
@@ -254,7 +248,6 @@
 	 */
 	public static function get_content_subdir() {
 		$home_url = get_home_url();
-<<<<<<< HEAD
 
 		/**
 		 * Filters the home URL that is used to get the path relative to the content directory.
@@ -278,14 +271,9 @@
 			'timber/url_helper/get_content_subdir/home_url'
 		);
 
-		$wp_content_path = str_replace($home_url, '', WP_CONTENT_URL);
+		return str_replace($home_url, '', WP_CONTENT_URL);
 		return $wp_content_path;
-	}
-=======
-		$home_url = apply_filters('timber/URLHelper/get_content_subdir/home_url', $home_url);
-		return str_replace($home_url, '', WP_CONTENT_URL);
 	} 
->>>>>>> bad57aca
 
 	/**
 	 * @api
