--- conflicted
+++ resolved
@@ -68,11 +68,7 @@
 	 * @see \Timber\Menu::menu();
 	 * @var \Timber\Menu The `Timber\Menu` object the menu item is associated with.
 	 */
-<<<<<<< HEAD
 	protected $menu;
-=======
-	protected $_menu;
->>>>>>> 90cac557
 
 	protected $_name;
 	protected $_menu_item_object_id;
@@ -85,8 +81,8 @@
 	 * @param \Timber\Menu $menu The `Timber\Menu` object the menu item is associated with.
 	 */
 	public function __construct( $data, $menu = null ) {
-		$this->_menu = $menu;
-		$data = (object) $data;
+		$this->menu = $menu;
+		$data       = (object) $data;
 
 		$this->import($data);
 		$this->import_classes($data);
@@ -257,11 +253,7 @@
 		$this->classes = array_unique($this->classes);
 
 		$options = new \stdClass();
-<<<<<<< HEAD
-		if ( isset( $this->menu()->options ) ) {
-=======
 		if ( isset($this->menu()->options) ) {
->>>>>>> 90cac557
 			// The options need to be an object.
 			$options = (object) $this->menu()->options;
 		}
@@ -355,13 +347,8 @@
 	 * @since 1.12.0
 	 * @return \Timber\Menu The `Timber\Menu` object the menu item is associated with.
 	 */
-<<<<<<< HEAD
 	public function menu(){
 		return $this->menu;
-=======
-	public function menu() {
-		return $this->_menu;
->>>>>>> 90cac557
 	}
 
 
