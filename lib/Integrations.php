--- conflicted
+++ resolved
@@ -11,26 +11,17 @@
 class Integrations {
     
 	public static function init() {
-<<<<<<< HEAD
 
 		add_action( 'init', array( __CLASS__, 'maybe_init_acf' ) );
 
 		add_action( 'init', array( __CLASS__, 'maybe_init_wp_types' ) );
-=======
-		add_action( 'init', array( __CLASS__, 'maybe_init_acftimber' ) );
->>>>>>> dcfb88c1
 
 		if ( class_exists( 'WP_CLI_Command' ) ) {
 			\WP_CLI::add_command( 'timber', 'Timber\Integrations\Timber_WP_CLI_Command' );
 		}
 	}
 
-<<<<<<< HEAD
 	public static function maybe_init_acf() {
-
-=======
-	public static function maybe_init_acftimber() {
->>>>>>> dcfb88c1
 		if ( class_exists( 'ACF' ) ) {
 			new ACF();
 		}
