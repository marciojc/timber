<?php

namespace Timber;

use Timber\FunctionWrapper;
use Timber\URLHelper;

/**
 * Class Helper
 *
 * As the name suggests these are helpers for Timber (and you!) when developing. You can find additional
 * (mainly internally-focused helpers) in Timber\URLHelper.
 */
class Helper {
	/**
	 * A utility for a one-stop shop for transients.
	 *
	 * @api
	 * @example
	 * ```php
	 * $context = Timber::get_context();
	 * $context['favorites'] = Timber\Helper::transient('user-' .$uid. '-favorites', function() use ($uid) {
	 *  	//some expensive query here that's doing something you want to store to a transient
	 *  	return $favorites;
	 * }, 600);
	 * Timber::render('single.twig', $context);
	 * ```
	 *
	 * @param string  	$slug           Unique identifier for transient
	 * @param callable 	$callback      Callback that generates the data that's to be cached
	 * @param integer  	$transient_time (optional) Expiration of transients in seconds
	 * @param integer 	$lock_timeout   (optional) How long (in seconds) to lock the transient to prevent race conditions
	 * @param boolean 	$force          (optional) Force callback to be executed when transient is locked
	 * @return mixed
	 */
	public static function transient( $slug, $callback, $transient_time = 0, $lock_timeout = 5, $force = false ) {
		/**
		 * Filters the transient slug.
		 *
		 * This might be useful if you are using a multilingual solution.
		 *
		 * @since 0.22.6
		 *
		 * @param string $slug The slug for the transient.
		 */
		$slug = apply_filters('timber/transient/slug', $slug);

		$enable_transients = ($transient_time === false || (defined('WP_DISABLE_TRANSIENTS') && WP_DISABLE_TRANSIENTS)) ? false : true;
		$data = $enable_transients ? get_transient($slug) : false;

		if ( false === $data ) {
			$data = self::handle_transient_locking($slug, $callback, $transient_time, $lock_timeout, $force, $enable_transients);
		}
		return $data;
	}

	/**
	 * Does the dirty work of locking the transient, running the callback and unlocking.
	 *
	 * @internal
	 *
	 * @param string 	$slug
	 * @param callable 	$callback
	 * @param integer  	$transient_time Expiration of transients in seconds
	 * @param integer 	$lock_timeout   How long (in seconds) to lock the transient to prevent race conditions
	 * @param boolean 	$force          Force callback to be executed when transient is locked
	 * @param boolean 	$enable_transients Force callback to be executed when transient is locked
	 */
	protected static function handle_transient_locking( $slug, $callback, $transient_time, $lock_timeout, $force, $enable_transients ) {
		if ( $enable_transients && self::_is_transient_locked($slug) ) {

			/**
			 * Filters …
			 *
			 * @todo Add summary, add description, add description for $force param
			 *
			 * @since 2.0.0
			 * @param bool $force
			 */
			$force = apply_filters( 'timber/transient/force_transients', $force );

			/**
			 * Filters …
			 *
			 * @todo Add summary
			 *
			 * @deprecated 2.0.0, use `timber/transient/force_transients`
			 */
			$force = apply_filters_deprecated(
				'timber_force_transients',
				array( $force ),
				'2.0.0',
				'timber/transient/force_transients'
			);

			/**
			 * Filters …
			 *
			 * Here is a description about the filter.
			 * `$slug` The transient slug.
			 *
			 * @todo Add summary, add description, add description for $force param
			 *
			 * @since 2.0.0
			 *
			 * @param bool $force
			 */
			$force = apply_filters( "timber/transient/force_transient_{$slug}", $force );

			/**
			 * Filters …
			 *
			 * @todo Add summary
			 *
			 * @deprecated 2.0.0, use `timber/transient/force_transient_{$slug}`
			 */
			$force = apply_filters( "timber_force_transient_{$slug}", $force );

			if ( !$force ) {
				//the server is currently executing the process.
				//We're just gonna dump these users. Sorry!
				return false;
			}
			$enable_transients = false;
		}
		// lock timeout shouldn't be higher than 5 seconds, unless
		// remote calls with high timeouts are made here
		if ( $enable_transients ) {
			self::_lock_transient($slug, $lock_timeout);
		}
		$data = $callback();
		if ( $enable_transients ) {
			set_transient($slug, $data, $transient_time);
			self::_unlock_transient($slug);
		}
		return $data;
	}

	/**
	 * @internal
	 * @param string $slug
	 * @param integer $lock_timeout
	 */
	public static function _lock_transient( $slug, $lock_timeout ) {
		set_transient($slug.'_lock', true, $lock_timeout);
	}

	/**
	 * @internal
	 * @param string $slug
	 */
	public static function _unlock_transient( $slug ) {
		delete_transient($slug.'_lock', true);
	}

	/**
	 * @internal
	 * @param string $slug
	 */
	public static function _is_transient_locked( $slug ) {
		return (bool) get_transient($slug.'_lock');
	}

	/* These are for measuring page render time */

	/**
	 * For measuring time, this will start a timer.
	 *
	 * @api
	 * @return float
	 */
	public static function start_timer() {
		$time = microtime();
		$time = explode(' ', $time);
		$time = $time[1] + $time[0];
		return $time;
	}

	/**
	 * For stopping time and getting the data.
	 *
	 * @api
	 * @example
	 * ```php
	 * $start = Timber\Helper::start_timer();
	 * // do some stuff that takes awhile
	 * echo Timber\Helper::stop_timer( $start );
	 * ```
	 *
	 * @param int     $start
	 * @return string
	 */
	public static function stop_timer( $start ) {
		$time = microtime();
		$time = explode(' ', $time);
		$time = $time[1] + $time[0];
		$finish = $time;
		$total_time = round(($finish - $start), 4);
		return $total_time.' seconds.';
	}

	/* Function Utilities
	======================== */

	/**
	 * Calls a function with an output buffer. This is useful if you have a function that outputs
	 * text that you want to capture and use within a twig template.
	 *
	 * @api
	 * @example
	 * ```php
	 * function the_form() {
	 *     echo '<form action="form.php"><input type="text" /><input type="submit /></form>';
	 * }
	 *
	 * $context = Timber::get_context();
	 * $context['post'] = new Timber\Post();
	 * $context['my_form'] = Timber\Helper::ob_function('the_form');
	 * Timber::render('single-form.twig', $context);
	 * ```
	 * ```twig
	 * <h1>{{ post.title }}</h1>
	 * {{ my_form }}
	 * ```
	 * ```html
	 * <h1>Apply to my contest!</h1>
	 * <form action="form.php"><input type="text" /><input type="submit /></form>
	 * ```
	 *
	 * @param callback $function
	 * @param array   $args
	 *
	 * @return string
	 */
	public static function ob_function( $function, $args = array(null) ) {
		ob_start();
		call_user_func_array($function, $args);
		$data = ob_get_contents();
		ob_end_clean();
		return $data;
	}

	/**
	 * @api
	 *
	 * @param mixed $arg that you want to error_log
	 * @return void
	 */
	public static function error_log( $error ) {
		global $timber_disable_error_log;
		if ( !WP_DEBUG || $timber_disable_error_log ) {
			return;
		}
		if ( is_object($error) || is_array($error) ) {
			$error = print_r($error, true);
		}
		return error_log($error);
	}

	/**
	 * Trigger a warning.
	 *
	 * @api
	 *
	 * @param string $message The warning that you want to output.
	 *
	 * @return void
	 */
	public static function warn( $message ) {
		if ( ! WP_DEBUG ) {
			return;
		}

		trigger_error( $message, E_USER_WARNING );
	}

	/**
	 * Trigger a deprecation warning.
	 *
	 * @api
	 *
	 * @return void
	 */
	public static function deprecated( $function, $replacement, $version ) {
		if ( ! WP_DEBUG ) {
			return;
		}

		 do_action( 'deprecated_function_run', $function, $replacement, $version );

	    /**
	     * Filters whether to trigger an error for deprecated functions.
	     *
	     * @since 2.5.0
	     *
	     * @param bool $trigger Whether to trigger the error for deprecated functions. Default true.
	     */
	    if ( WP_DEBUG && apply_filters( 'deprecated_function_trigger_error', true ) ) {
	        if ( function_exists( '__' ) ) {
	            if ( ! is_null( $replacement ) ) {
	                /* translators: 1: PHP function name, 2: version number, 3: alternative function name */
	                trigger_error( sprintf( __('%1$s is <strong>deprecated</strong> since Timber version %2$s! Use %3$s instead.'), $function, $version, $replacement ) );
	            } else {
	                /* translators: 1: PHP function name, 2: version number */
	                trigger_error( sprintf( __('%1$s is <strong>deprecated</strong> since Timber version %2$s with no alternative available.'), $function, $version ) );
	            }
	        } else {
	            if ( ! is_null( $replacement ) ) {
	                trigger_error( sprintf( '%1$s is <strong>deprecated</strong> since Timber version %2$s! Use %3$s instead.', $function, $version, $replacement ) );
	            } else {
	                trigger_error( sprintf( '%1$s is <strong>deprecated</strong> since Timber version %2$s with no alternative available.', $function, $version ) );
	            }
	        }
	    }
	}


	/**
	 * @api
	 *
	 * @param string  $separator
	 * @param string  $seplocation
	 * @return string
	 */
	public static function get_wp_title( $separator = ' ', $seplocation = 'left' ) {
		/**
		 * Filters the separator used for the page title.
		 *
		 * @since 2.0.0
		 *
		 * @param string $separator The separator to use. Default `' '`.
		 */
		$separator = apply_filters( 'timber/helper/wp_title_separator', $separator );

		/**
		 * Filters the separator used for the page title.
		 *
		 * @deprecated 2.0.0, use `timber/helper/wp_title_separator`
		 */
		$separator = apply_filters_deprecated( 'timber_wp_title_seperator', array( $separator ), '2.0.0', 'timber/helper/wp_title_separator' );

		return trim(wp_title($separator, false, $seplocation));
	}

	/**
	 * Sorts object arrays by properties.
	 *
	 * @api
	 *
	 * @param array  $array The array of objects to sort.
	 * @param string $prop  The property to sort by.
	 *
	 * @return void
	 */
	public static function osort( &$array, $prop ) {
		usort($array, function( $a, $b ) use ($prop) {
			return $a->$prop > $b->$prop ? 1 : -1;
		} );
	}

	/**
	 * @api
	 *
	 * @param array   $arr
	 * @return bool
	 */
	public static function is_array_assoc( $arr ) {
		if ( !is_array($arr) ) {
			return false;
		}
		return (bool) count(array_filter(array_keys($arr), 'is_string'));
	}

	/**
	 * @api
	 *
	 * @param array   $array
	 * @return \stdClass
	 */
	public static function array_to_object( $array ) {
		$obj = new \stdClass;
		foreach ( $array as $k => $v ) {
			if ( is_array($v) ) {
				$obj->{$k} = self::array_to_object($v); //RECURSION
			} else {
				$obj->{$k} = $v;
			}
		}
		return $obj;
	}

	/**
	 * @api
	 *
	 * @param array   $array
	 * @param string  $key
	 * @param mixed   $value
	 * @return bool|int
	 */
	public static function get_object_index_by_property( $array, $key, $value ) {
		if ( is_array($array) ) {
			$i = 0;
			foreach ( $array as $arr ) {
				if ( is_array($arr) ) {
					if ( $arr[$key] == $value ) {
						return $i;
					}
				} else {
					if ( $arr->$key == $value ) {
						return $i;
					}
				}
				$i++;
			}
		}
		return false;
	}

	/**
	 * @api
	 *
	 * @param array   $array
	 * @param string  $key
	 * @param mixed   $value
	 * @return array|null
	 * @throws \Exception
	 */
	public static function get_object_by_property( $array, $key, $value ) {
		if ( is_array($array) ) {
			foreach ( $array as $arr ) {
				if ( $arr->$key == $value ) {
					return $arr;
				}
			}
			return false;
		}
		throw new \InvalidArgumentException('$array is not an array, got:');
		Helper::error_log($array);
	}

	/**
	 * @api
	 *
	 * @param array   $array
	 * @param int     $len
	 * @return array
	 */
	public static function array_truncate( $array, $len ) {
		if ( sizeof($array) > $len ) {
			$array = array_splice($array, 0, $len);
		}
		return $array;
	}

	/* Bool Utilities
	======================== */

	/**
	 * @api
	 *
	 * @param mixed   $value
	 * @return bool
	 */
	public static function is_true( $value ) {
		if ( isset($value) ) {
			if ( is_string($value) ) {
				$value = strtolower($value);
			}
			if ( ($value == 'true' || $value === 1 || $value === '1' || $value == true) && $value !== false && $value !== 'false' ) {
				return true;
			}
		}
		return false;
	}

	/**
	 * Is the number even? Let's find out.
	 *
	 * @api
	 *
	 * @param int $i number to test.
	 * @return bool
	 */
	public static function iseven( $i ) {
		return ( $i % 2 ) === 0;
	}

	/**
	 * Is the number odd? Let's find out.
	 *
	 * @api
	 *
	 * @param int $i number to test.
	 * @return bool
	 */
	public static function isodd( $i ) {
		return ( $i % 2 ) !== 0;
	}

	/**
	 * Plucks the values of a certain key from an array of objects
	 *
	 * @api
	 *
	 * @param array  $array
	 * @param string $key
	 *
	 * @return array
	 */
	public static function pluck( $array, $key ) {
		$return = array();
		foreach ( $array as $obj ) {
			if ( is_object($obj) && method_exists($obj, $key) ) {
				$return[] = $obj->$key();
			} elseif ( is_object($obj) && property_exists($obj, $key) ) {
				$return[] = $obj->$key;
			} elseif ( is_array($obj) && isset($obj[$key]) ) {
				$return[] = $obj[$key];
			}
		}
		return $return;
	}

	/**
	 * Filters a list of objects, based on a set of key => value arguments.
	 *
	 * @api
	 * @since 1.5.3
	 * @ticket #1594
	 *
	 * @param array        $list to filter.
	 * @param string|array $filter to search for.
	 * @param string       $operator to use (AND, NOT, OR).
	 * @return array
	 */
	public static function filter_array( $list, $args, $operator = 'AND' ) {
		if ( ! is_array($args) ) {
			$args = array( 'slug' => $args );
		}

		if ( ! is_array( $list ) && ! is_a( $list, 'Traversable' ) ) {
			return array();
		}

		$util = new \WP_List_Util( $list );
		return $util->filter( $args, $operator );
	}
<<<<<<< HEAD
=======

	/* Links, Forms, Etc. Utilities
	======================== */

	/**
	 *
	 * Gets the comment form for use on a single article page
	 * @deprecated 0.21.8 use `{{ function('comment_form') }}` instead
	 * @param int $post_id which post_id should the form be tied to?
	 * @param array The $args thing is a mess, [fix at some point](http://codex.wordpress.org/Function_Reference/comment_form)
	 * @return string
	 */
	public static function get_comment_form( $post_id = null, $args = array() ) {
		return self::ob_function('comment_form', array($args, $post_id));
	}

	/**
	 * @codeCoverageIgnore
	 * @deprecated since 1.1.2
	 * @param array  $args
	 * @return array
	 */
	public static function paginate_links( $args = array() ) {
		Helper::warn('Helper/paginate_links has been moved to Pagination/paginate_links');
		return Pagination::paginate_links($args);
	}

	/**
	 * @codeCoverageIgnore
	 * @return string
	 */
	public function get_current_url() {
		Helper::warn('TimberHelper::get_current_url() is deprecated and will be removed in future versions, use Timber\URLHelper::get_current_url()');
		return URLHelper::get_current_url();
	}
>>>>>>> 52fd46ce
}<|MERGE_RESOLUTION|>--- conflicted
+++ resolved
@@ -545,42 +545,5 @@
 		$util = new \WP_List_Util( $list );
 		return $util->filter( $args, $operator );
 	}
-<<<<<<< HEAD
-=======
-
-	/* Links, Forms, Etc. Utilities
-	======================== */
-
-	/**
-	 *
-	 * Gets the comment form for use on a single article page
-	 * @deprecated 0.21.8 use `{{ function('comment_form') }}` instead
-	 * @param int $post_id which post_id should the form be tied to?
-	 * @param array The $args thing is a mess, [fix at some point](http://codex.wordpress.org/Function_Reference/comment_form)
-	 * @return string
-	 */
-	public static function get_comment_form( $post_id = null, $args = array() ) {
-		return self::ob_function('comment_form', array($args, $post_id));
-	}
-
-	/**
-	 * @codeCoverageIgnore
-	 * @deprecated since 1.1.2
-	 * @param array  $args
-	 * @return array
-	 */
-	public static function paginate_links( $args = array() ) {
-		Helper::warn('Helper/paginate_links has been moved to Pagination/paginate_links');
-		return Pagination::paginate_links($args);
-	}
-
-	/**
-	 * @codeCoverageIgnore
-	 * @return string
-	 */
-	public function get_current_url() {
-		Helper::warn('TimberHelper::get_current_url() is deprecated and will be removed in future versions, use Timber\URLHelper::get_current_url()');
-		return URLHelper::get_current_url();
-	}
->>>>>>> 52fd46ce
+  
 }