<?php

namespace Timber;

use Timber\URLHelper;
use Timber\Helper;

use Timber\Post;
use Timber\Term;
use Timber\Image;
use Timber\User;


class Twig {

	public static $dir_name;

	/**
	 * @codeCoverageIgnore
	 */
	public static function init() {
		new self();
	}

	/**
	 * @codeCoverageIgnore
	 */
	public function __construct() {
		add_action('timber/twig/filters', array($this, 'add_timber_filters'));
		add_action('timber/twig/functions', array($this, 'add_timber_functions'));
		add_action('timber/twig/escapers', array($this, 'add_timber_escapers'));
	}

	/**
	 * Adds functions to Twig.
	 *
	 * @param \Twig\Environment $twig The Twig Environment.
	 * @return \Twig\Environment
	 */
	public function add_timber_functions( $twig ) {
		/* actions and filters */
		$twig->addFunction(new Twig_Function('action', function( $context ) {
					$args = func_get_args();
					array_shift($args);
					$args[] = $context;
					call_user_func_array('do_action', $args);
				}, array('needs_context' => true)));

		$twig->addFunction(new Twig_Function('function', array(&$this, 'exec_function')));
		$twig->addFunction(new Twig_Function('fn', array(&$this, 'exec_function')));

		$twig->addFunction(new Twig_Function('shortcode', 'do_shortcode'));

		/* TimberObjects */
		$twig->addFunction(new Twig_Function('TimberPost', function( $pid, $PostClass = 'Timber\Post' ) {
					if ( is_array($pid) && !Helper::is_array_assoc($pid) ) {
						foreach ( $pid as &$p ) {
							$p = new $PostClass($p);
						}
						return $pid;
					}
					return new $PostClass($pid);
				} ));
		$twig->addFunction(new Twig_Function('TimberImage', function( $pid = false, $ImageClass = 'Timber\Image' ) {
					if ( is_array($pid) && !Helper::is_array_assoc($pid) ) {
						foreach ( $pid as &$p ) {
							$p = new $ImageClass($p);
						}
						return $pid;
					}
					return new $ImageClass($pid);
				} ));

		$twig->addFunction(new Twig_Function('TimberTerm', array($this, 'handle_term_object')));

		$twig->addFunction(new Twig_Function('TimberUser', function( $pid, $UserClass = 'Timber\User' ) {
					if ( is_array($pid) && !Helper::is_array_assoc($pid) ) {
						foreach ( $pid as &$p ) {
							$p = new $UserClass($p);
						}
						return $pid;
					}
					return new $UserClass($pid);
				} ));

		/* TimberObjects Alias */
		$twig->addFunction(new Twig_Function('Post', function( $pid, $PostClass = 'Timber\Post' ) {
					if ( is_array($pid) && !Helper::is_array_assoc($pid) ) {
						foreach ( $pid as &$p ) {
							$p = new $PostClass($p);
						}
						return $pid;
					}
					return new $PostClass($pid);
				} ));
		$twig->addFunction(new Twig_Function('Image', function( $pid, $ImageClass = 'Timber\Image' ) {
					if ( is_array($pid) && !Helper::is_array_assoc($pid) ) {
						foreach ( $pid as &$p ) {
							$p = new $ImageClass($p);
						}
						return $pid;
					}
					return new $ImageClass($pid);
				} ));
		$twig->addFunction(new Twig_Function('Term', array($this, 'handle_term_object')));
		$twig->addFunction(new Twig_Function('User', function( $pid, $UserClass = 'Timber\User' ) {
					if ( is_array($pid) && !Helper::is_array_assoc($pid) ) {
						foreach ( $pid as &$p ) {
							$p = new $UserClass($p);
						}
						return $pid;
					}
					return new $UserClass($pid);
				} ));

		/* bloginfo and translate */
		$twig->addFunction(new Twig_Function('bloginfo', 'bloginfo'));
		$twig->addFunction(new Twig_Function('__', '__'));
		$twig->addFunction(new Twig_Function('translate', 'translate'));
		$twig->addFunction(new Twig_Function('_e', '_e'));
		$twig->addFunction(new Twig_Function('_n', '_n'));
		$twig->addFunction(new Twig_Function('_x', '_x'));
		$twig->addFunction(new Twig_Function('_ex', '_ex'));
		$twig->addFunction(new Twig_Function('_nx', '_nx'));
		$twig->addFunction(new Twig_Function('_n_noop', '_n_noop'));
		$twig->addFunction(new Twig_Function('_nx_noop', '_nx_noop'));
		$twig->addFunction(new Twig_Function('translate_nooped_plural', 'translate_nooped_plural'));

		return $twig;
	}

	/**
	 * Function for Term or TimberTerm() within Twig
	 * @since 1.5.1
	 * @author @jarednova
	 * @param integer $tid the term ID to search for
	 * @param string $taxonomy the taxonomy to search inside of. If sent a class name, it will use that class to support backwards compatibility
	 * @param string $TermClass the class to use for processing the term
	 * @return Term|array
	 */
	function handle_term_object( $tid, $taxonomy = '', $TermClass = 'Timber\Term' ) {
		if ( $taxonomy != $TermClass ) {
			// user has sent any additonal parameters, process
			$processed_args = self::process_term_args($taxonomy, $TermClass);
			$taxonomy = $processed_args['taxonomy'];
			$TermClass = $processed_args['TermClass'];
		}
		if ( is_array($tid) && !Helper::is_array_assoc($tid) ) {
			foreach ( $tid as &$p ) {
				$p = new $TermClass($p, $taxonomy);
			}
			return $tid;
		}
		return new $TermClass($tid, $taxonomy);
	}

	/**
	 * Process the arguments for handle_term_object to determine what arguments the user is sending
	 * @since 1.5.1
	 * @author @jarednova
	 * @param string $maybe_taxonomy probably a taxonomy, but it could be a Timber\Term subclass
	 * @param string $TermClass a string for the Timber\Term subclass
	 * @return array of processed arguments
	 */
	protected static function process_term_args( $maybe_taxonomy, $TermClass ) {
		// A user could be sending a TermClass in the first arg, let's test for that ...
		if ( class_exists($maybe_taxonomy) ) {
			$tc = new $maybe_taxonomy;
			if ( is_subclass_of($tc, 'Timber\Term') ) {
				return array('taxonomy' => '', 'TermClass' => $maybe_taxonomy);
			}
		}
		return array('taxonomy' => $maybe_taxonomy, 'TermClass' => $TermClass);
	}

	/**
	 * Adds filters to Twig.
	 *
	 * @param \Twig\Environment $twig The Twig Environment.
	 * @return \Twig\Environment
	 */
	public function add_timber_filters( $twig ) {
		$twig->addFilter(new Twig_Filter('resize', array('Timber\ImageHelper', 'resize')));
		$twig->addFilter(new Twig_Filter('retina', array('Timber\ImageHelper', 'retina_resize')));
		$twig->addFilter(new Twig_Filter('letterbox', array('Timber\ImageHelper', 'letterbox')));
		$twig->addFilter(new Twig_Filter('tojpg', array('Timber\ImageHelper', 'img_to_jpg')));
		$twig->addFilter(new Twig_Filter('towebp', array('Timber\ImageHelper', 'img_to_webp')));

		/* debugging filters */
		$twig->addFilter(new Twig_Filter('get_class', 'get_class'));
		$twig->addFilter(new Twig_Filter('get_type', 'get_type'));
		$twig->addFilter(new Twig_Filter('print_r', function( $arr ) {
					return print_r($arr, true);
				} ));

		/* other filters */
		$twig->addFilter(new Twig_Filter('stripshortcodes', 'strip_shortcodes'));
		$twig->addFilter(new Twig_Filter('array', array($this, 'to_array')));
		$twig->addFilter(new Twig_Filter('excerpt', 'wp_trim_words'));
		$twig->addFilter(new Twig_Filter('excerpt_chars', array('Timber\TextHelper', 'trim_characters')));
		$twig->addFilter(new Twig_Filter('function', array($this, 'exec_function')));
		$twig->addFilter(new Twig_Filter('pretags', array($this, 'twig_pretags')));
		$twig->addFilter(new Twig_Filter('sanitize', 'sanitize_title'));
		$twig->addFilter(new Twig_Filter('shortcodes', 'do_shortcode'));
		$twig->addFilter(new Twig_Filter('time_ago', array($this, 'time_ago')));
		$twig->addFilter(new Twig_Filter('wpautop', 'wpautop'));
		$twig->addFilter(new Twig_Filter('list', array($this, 'add_list_separators')));

		$twig->addFilter(new Twig_Filter('pluck', array('Timber\Helper', 'pluck')));
<<<<<<< HEAD
		
		/**
		 * @todo remove this in 2.x so that filter merely passes to Twig's filter without any modification
=======

		/** 
		 * @deprecated since 1.13 (to be removed in 2.0). Use Twig's native filter filter instead
		 * @ticket #1594 #2120
>>>>>>> b3e6f550
		 */
		$twig->addFilter(new Twig_Filter('filter', array('Timber\Helper', 'filter_array')));
		$twig->addFilter(new Twig_Filter('wp_list_filter', array('Timber\Helper', 'wp_filter_array')));

		$twig->addFilter(new Twig_Filter('relative', function( $link ) {
					return URLHelper::get_rel_url($link, true);
				} ));

		$twig->addFilter(new Twig_Filter('date', array($this, 'intl_date')));

		$twig->addFilter(new Twig_Filter('truncate', function( $text, $len ) {
					return TextHelper::trim_words($text, $len);
				} ));

		/* actions and filters */
		$twig->addFilter(new Twig_Filter('apply_filters', function() {
					$args = func_get_args();
					$tag = current(array_splice($args, 1, 1));

					return apply_filters_ref_array($tag, $args);
				} ));


		$twig = apply_filters('timber/twig', $twig);
		/**
		 * get_twig is deprecated, use timber/twig
		 */
		$twig = apply_filters('get_twig', $twig);
		return $twig;
	}

	/**
	 * Adds escapers to Twig.
	 *
	 * @param \Twig\Environment $twig The Twig Environment.
	 * @return \Twig\Environment
	 */
	public function add_timber_escapers( $twig ) {
		$esc_url = function( \Twig\Environment $env, $string ) {
			return esc_url( $string );
		};
		$wp_kses_post = function( \Twig\Environment $env, $string ) {
			return wp_kses_post( $string );
		};
		$esc_html = function( \Twig\Environment $env, $string ) {
			return esc_html( $string );
		};
		$esc_js = function( \Twig\Environment $env, $string ) {
			return esc_js( $string );
		};
		if ( class_exists( 'Twig\Extension\EscaperExtension' ) ) {
			$escaper_extension = $twig->getExtension('Twig\Extension\EscaperExtension');
			if ( method_exists($escaper_extension, 'setEscaper') ) {
				$escaper_extension->setEscaper('esc_url', $esc_url);
				$escaper_extension->setEscaper('wp_kses_post', $wp_kses_post);
				$escaper_extension->setEscaper('esc_html', $esc_html);
				$escaper_extension->setEscaper('esc_js', $esc_js);
				return $twig;
			}
		}
		$escaper_extension = $twig->getExtension('Twig\Extension\CoreExtension');
		$escaper_extension->setEscaper('esc_url', $esc_url);
		$escaper_extension->setEscaper('wp_kses_post', $wp_kses_post);
		$escaper_extension->setEscaper('esc_html', $esc_html);
		$escaper_extension->setEscaper('esc_js', $esc_js);
		return $twig;
	}

	/**
	 *
	 *
	 * @param mixed   $arr
	 * @return array
	 */
	public function to_array( $arr ) {
		if ( is_array($arr) ) {
			return $arr;
		}
		$arr = array($arr);
		return $arr;
	}

	/**
	 *
	 *
	 * @param string  $function_name
	 * @return mixed
	 */
	public function exec_function( $function_name ) {
		$args = func_get_args();
		array_shift($args);
		if ( is_string($function_name) ) {
			$function_name = trim($function_name);
		}
		return call_user_func_array($function_name, ($args));
	}

	/**
	 *
	 *
	 * @param string  $content
	 * @return string
	 */
	public function twig_pretags( $content ) {
		return preg_replace_callback('|<pre.*>(.*)</pre|isU', array(&$this, 'convert_pre_entities'), $content);
	}

	/**
	 *
	 *
	 * @param array   $matches
	 * @return string
	 */
	public function convert_pre_entities( $matches ) {
		return str_replace($matches[1], htmlentities($matches[1]), $matches[0]);
	}

	/**
	 *
	 *
	 * @param string  $date
	 * @param string  $format (optional)
	 * @return string
	 */
	public function intl_date( $date, $format = null ) {
		if ( $format === null ) {
			$format = get_option('date_format');
		}

		if ( $date instanceof \DateTime ) {
			$timestamp = $date->getTimestamp() + $date->getOffset();
		} else if ( is_numeric($date) && (strtotime($date) === false || strlen($date) !== 8) ) {
			$timestamp = intval($date);
		} else {
			$timestamp = strtotime($date);
		}

		return date_i18n($format, $timestamp);
	}

	/**
	 * @param int|string $from
	 * @param int|string $to
	 * @param string $format_past
	 * @param string $format_future
	 * @return string
	 */
	public static function time_ago( $from, $to = null, $format_past = '%s ago', $format_future = '%s from now' ) {
		$to = $to === null ? time() : $to;
		$to = is_int($to) ? $to : strtotime($to);
		$from = is_int($from) ? $from : strtotime($from);

		if ( $from < $to ) {
			return sprintf($format_past, human_time_diff($from, $to));
		} else {
			return sprintf($format_future, human_time_diff($to, $from));
		}
	}

	/**
	 * @param array $arr
	 * @param string $first_delimiter
	 * @param string $second_delimiter
	 * @return string
	 */
	public function add_list_separators( $arr, $first_delimiter = ',', $second_delimiter = ' and' ) {
		$length = count($arr);
		$list = '';
		foreach ( $arr as $index => $item ) {
			if ( $index < $length - 2 ) {
				$delimiter = $first_delimiter.' ';
			} elseif ( $index == $length - 2 ) {
				$delimiter = $second_delimiter.' ';
			} else {
				$delimiter = '';
			}
			$list = $list.$item.$delimiter;
		}
		return $list;
	}

}<|MERGE_RESOLUTION|>--- conflicted
+++ resolved
@@ -207,16 +207,11 @@
 		$twig->addFilter(new Twig_Filter('list', array($this, 'add_list_separators')));
 
 		$twig->addFilter(new Twig_Filter('pluck', array('Timber\Helper', 'pluck')));
-<<<<<<< HEAD
-		
-		/**
-		 * @todo remove this in 2.x so that filter merely passes to Twig's filter without any modification
-=======
 
 		/** 
 		 * @deprecated since 1.13 (to be removed in 2.0). Use Twig's native filter filter instead
+     *  @todo remove this in 2.x so that filter merely passes to Twig's filter without any modification
 		 * @ticket #1594 #2120
->>>>>>> b3e6f550
 		 */
 		$twig->addFilter(new Twig_Filter('filter', array('Timber\Helper', 'filter_array')));
 		$twig->addFilter(new Twig_Filter('wp_list_filter', array('Timber\Helper', 'wp_filter_array')));
