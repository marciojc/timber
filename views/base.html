{% include 'html-header.html' %}    

        <header class="header" data-source="base.html">
            {% block header %}
            <div class="wrapper">

                <h1 class="hdr-logo" role="banner">
<<<<<<< HEAD
                    <a class="ink-logo-text" href="/" title="Timber" rel="home">Timber!!!!!</a>
=======
                    <a class="ink-logo-text" href="/" title="Timber" rel="home">Timber</a>
>>>>>>> 50c6fea8
                </h1>

                <nav id="access" class="ink-navigation" role="navigation">
                    {{wp_nav_menu}}
                </nav><!-- #access -->
                
            </div>
            {% endblock %}
        </header>


        <section id="content" role="main" class="content-wrapper">
            {% if title %}<h1>{{title}}</h1>{% endif %}
            <div class="wrapper {{sidebar_class}}">
                {% block content %}
                    Sorry, no content
                {% endblock %}
            </div>
            {% if sidebar %}
                <aside class="layout-sidebar">
                    {{sidebar}}
                </aside>
            {% endif %}
        </section>

        <div id="footer">
            {% include 'footer.html' %}
        </div>
        {{ null|wp_footer }}
    </body>
</html><|MERGE_RESOLUTION|>--- conflicted
+++ resolved
@@ -5,11 +5,7 @@
             <div class="wrapper">
 
                 <h1 class="hdr-logo" role="banner">
-<<<<<<< HEAD
-                    <a class="ink-logo-text" href="/" title="Timber" rel="home">Timber!!!!!</a>
-=======
                     <a class="ink-logo-text" href="/" title="Timber" rel="home">Timber</a>
->>>>>>> 50c6fea8
                 </h1>
 
                 <nav id="access" class="ink-navigation" role="navigation">
